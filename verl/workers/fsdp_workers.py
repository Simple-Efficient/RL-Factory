# Copyright 2024 Bytedance Ltd. and/or its affiliates
#
# Licensed under the Apache License, Version 2.0 (the "License");
# you may not use this file except in compliance with the License.
# You may obtain a copy of the License at
#
#     http://www.apache.org/licenses/LICENSE-2.0
#
# Unless required by applicable law or agreed to in writing, software
# distributed under the License is distributed on an "AS IS" BASIS,
# WITHOUT WARRANTIES OR CONDITIONS OF ANY KIND, either express or implied.
# See the License for the specific language governing permissions and
# limitations under the License.
"""
The main entry point to run the PPO algorithm
"""

import json
import logging
import os
import warnings
from dataclasses import asdict
from typing import Union

import psutil
import torch
import torch.distributed
import torch.distributed as dist
from codetiming import Timer
from omegaconf import DictConfig, open_dict
from peft import LoraConfig, TaskType, get_peft_model
from safetensors.torch import save_file
from torch.distributed.device_mesh import init_device_mesh
from torch.distributed.fsdp import FullyShardedDataParallel as FSDP

import verl.utils.torch_functional as verl_F
from verl import DataProto
from verl.models.transformers.monkey_patch import apply_monkey_patch
from verl.single_controller.base import Worker
from verl.single_controller.base.decorator import Dispatch, register
from verl.utils import hf_processor, hf_tokenizer
from verl.utils.activation_offload import enable_activation_offloading
from verl.utils.checkpoint.fsdp_checkpoint_manager import FSDPCheckpointManager
from verl.utils.debug import log_gpu_memory_usage
from verl.utils.debug.performance import _timer, reduce_timing
from verl.utils.device import get_device_name, get_torch_device, is_cuda_available, is_npu_available
from verl.utils.flops_counter import FlopsCounter
from verl.utils.fs import copy_to_local
from verl.utils.fsdp_utils import (
    CPUOffloadPolicy,
    MixedPrecisionPolicy,
    apply_fsdp2,
    fsdp2_load_full_state_dict,
    fsdp_version,
    get_fsdp_wrap_policy,
    get_init_weight_context_manager,
    init_fn,
    layered_summon_lora_params,
    load_fsdp_model_to_gpu,
    load_fsdp_optimizer,
    offload_fsdp_model_to_cpu,
    offload_fsdp_optimizer,
)
from verl.utils.import_utils import import_external_libs
from verl.utils.model import compute_position_id_with_mask
from verl.utils.py_functional import convert_to_regular_types
from verl.workers.sharding_manager.fsdp_ulysses import FSDPUlyssesShardingManager
from envs.utils.tool_utils import ToolUtils
from envs import TOOL_ENV_REGISTRY

logger = logging.getLogger(__file__)
logger.setLevel(os.getenv("VERL_LOGGING_LEVEL", "WARN"))

device_name = get_device_name()


def create_device_mesh(world_size, fsdp_size):
    if fsdp_size < 0 or fsdp_size >= world_size:
        device_mesh = init_device_mesh(device_name, mesh_shape=(world_size,), mesh_dim_names=["fsdp"])
    else:
        device_mesh = init_device_mesh(device_name, mesh_shape=(world_size // fsdp_size, fsdp_size), mesh_dim_names=["ddp", "fsdp"])
    return device_mesh


def get_sharding_strategy(device_mesh):
    from torch.distributed.fsdp import ShardingStrategy

    if device_mesh.ndim == 1:
        sharding_strategy = ShardingStrategy.FULL_SHARD
    elif device_mesh.ndim == 2:
        sharding_strategy = ShardingStrategy.HYBRID_SHARD
    else:
        raise NotImplementedError(f"Get device mesh ndim={device_mesh.ndim}, but only support 1 or 2")
    return sharding_strategy


class ActorRolloutRefWorker(Worker):
    """
    This worker can be instantiated as a standalone actor or a standalone rollout or a standalone reference policy
    or a hybrid engine based on the config.rollout
    """

    def __init__(self, config: DictConfig, role: str):
        super().__init__()
        self.config = config
        import torch.distributed

        if not torch.distributed.is_initialized():
            rank = int(os.environ.get("RANK", 0))
            world_size = int(os.environ.get("WORLD_SIZE", 1))
            torch.distributed.init_process_group(backend="cpu:gloo,cuda:nccl" if is_cuda_available else "cpu:gloo,npu:hccl", rank=rank, world_size=world_size)

        # build device mesh for FSDP
        world_size = torch.distributed.get_world_size()
        # TODO(sgm): support FSDP hybrid shard for larger model
        self.device_mesh = create_device_mesh(world_size=world_size, fsdp_size=self.config.actor.fsdp_config.fsdp_size)

        # build device mesh for Ulysses Sequence Parallel
        self.ulysses_device_mesh = None
        self.ulysses_sequence_parallel_size = self.config.actor.get("ulysses_sequence_parallel_size", 1)
        dp = world_size // self.ulysses_sequence_parallel_size
        if self.ulysses_sequence_parallel_size > 1:
            self.ulysses_device_mesh = init_device_mesh(device_name, mesh_shape=(dp, self.ulysses_sequence_parallel_size), mesh_dim_names=["dp", "sp"])

        self.ulysses_sharding_manager = FSDPUlyssesShardingManager(self.ulysses_device_mesh)
        self._lora_rank = self.config.model.get("lora_rank", 0)
        self._is_lora = self._lora_rank > 0

        self.role = role
        assert self.role in ["actor", "rollout", "ref", "actor_rollout", "actor_rollout_ref"]

        self._is_actor = self.role in ["actor", "actor_rollout", "actor_rollout_ref"]
        self._is_rollout = self.role in ["rollout", "actor_rollout", "actor_rollout_ref"]
        self._is_ref = self.role in ["ref", "actor_rollout_ref"]

        # 初始化集中式工具管理器Actor句柄
        self.centralized_tool_actor = None
<<<<<<< HEAD
        
        tool_manager_name = self.config.env.get('tool_manager', '')
        if not tool_manager_name:
            tool_manager_name = "adaptive"

        if hasattr(self.config, 'env') and tool_manager_name.startswith('centralized_'):
            self._init_centralized_tool_actor()
=======
        tool_manager_name = self.config.env.get('tool_manager', '')
        if not tool_manager_name:
            tool_manager_name = "adaptive"
>>>>>>> 1937e2df

        if hasattr(self.config, 'env') and tool_manager_name.startswith('centralized_'):
            self._init_centralized_tool_actor()
        
        self._is_offload_param = False
        self._is_offload_optimizer = False
        if self._is_actor:
            self._is_offload_param = self.config.actor.fsdp_config.get("param_offload", False)
            self._is_offload_optimizer = self.config.actor.fsdp_config.get("optimizer_offload", False)
        elif self._is_ref:
            # TODO: it seems that manual offload is slowly than FSDP offload
            self._is_offload_param = self.config.ref.fsdp_config.get("param_offload", False)

        # normalize config
        if self._is_actor:
            self.config.actor.ppo_mini_batch_size *= self.config.rollout.n
            self.config.actor.ppo_mini_batch_size //= self.device_mesh.size() // self.ulysses_sequence_parallel_size
            assert self.config.actor.ppo_mini_batch_size > 0, f"ppo_mini_batch_size {self.config.actor.ppo_mini_batch_size} should be larger than 0 after normalization"
            # micro bsz
            if self.config.actor.ppo_micro_batch_size is not None:
                self.config.actor.ppo_micro_batch_size //= self.device_mesh.size() // self.ulysses_sequence_parallel_size
                self.config.actor.ppo_micro_batch_size_per_gpu = self.config.actor.ppo_micro_batch_size

            if self.config.actor.ppo_micro_batch_size_per_gpu is not None:
                assert self.config.actor.ppo_mini_batch_size % self.config.actor.ppo_micro_batch_size_per_gpu == 0, f"normalized ppo_mini_batch_size {self.config.actor.ppo_mini_batch_size} should be divisible by ppo_micro_batch_size_per_gpu {self.config.actor.ppo_micro_batch_size_per_gpu}"
                assert self.config.actor.ppo_mini_batch_size // self.config.actor.ppo_micro_batch_size_per_gpu > 0, f"normalized ppo_mini_batch_size {self.config.actor.ppo_mini_batch_size} should be larger than ppo_micro_batch_size_per_gpu {self.config.actor.ppo_micro_batch_size_per_gpu}"

        # normalize rollout config
        if self._is_rollout and self.config.rollout.log_prob_micro_batch_size is not None:
            self.config.rollout.log_prob_micro_batch_size //= self.device_mesh.size() // self.ulysses_sequence_parallel_size
            self.config.rollout.log_prob_micro_batch_size_per_gpu = self.config.rollout.log_prob_micro_batch_size
        # normalize ref config
        if self._is_ref and self.config.ref.log_prob_micro_batch_size is not None:
            self.config.ref.log_prob_micro_batch_size //= self.device_mesh.size() // self.ulysses_sequence_parallel_size
            self.config.ref.log_prob_micro_batch_size_per_gpu = self.config.ref.log_prob_micro_batch_size

    def _init_centralized_tool_actor(self):
        """初始化集中式工具管理器Actor"""
        import ray
        from envs.tool_manager.centralized.centralized_qwen3_manager import CentralizedToolActor
        
        # 只有rank 0的worker负责创建集中式Actor
        if self.rank == 0:
            try:
                # 尝试获取已存在的Actor
                centralized_actor = ray.get_actor("centralized_tool_actor")
                print("发现已存在的集中式工具Actor")
            except ValueError:
                # Actor不存在，创建新的
                print("创建新的集中式工具Actor - rank {}".format(self.rank))
                centralized_actor = CentralizedToolActor.options(
                    name="centralized_tool_actor",
                    max_concurrency=self.config.actor_rollout_ref.env.get('max_concurrency', 10)
                ).remote(self.config.env)
            
            self.centralized_tool_actor = centralized_actor
        else:
            # 其他worker等待并获取Actor句柄
            import time
            max_wait_time = 60  # 最多等待60秒
            start_time = time.time()
            
            while time.time() - start_time < max_wait_time:
                try:
                    self.centralized_tool_actor = ray.get_actor("centralized_tool_actor")
                    print(f"Worker {self.rank} 成功获取集中式工具Actor")
                    break
                except ValueError:
                    time.sleep(1)  # 等待1秒后重试
            
            if self.centralized_tool_actor is None:
                raise RuntimeError(f"Worker {self.rank} 在{max_wait_time}秒内无法获取集中式工具Actor")
    
    def _build_model_optimizer(
        self,
        model_path,
        fsdp_config,
        optim_config,
        override_model_config,
        use_remove_padding=False,
        use_fused_kernels=False,
        enable_gradient_checkpointing=False,
        trust_remote_code=False,
        use_liger=False,
        role="actor",
        enable_activation_offload=False,
    ):
        from torch import optim
        from torch.distributed.fsdp import CPUOffload, MixedPrecision
        from transformers import AutoConfig, AutoModelForCausalLM, AutoModelForVision2Seq

        from verl.utils.model import get_generation_config, print_model_size, update_model_config
        from verl.utils.torch_dtypes import PrecisionType

        assert role in ["actor", "ref"]

        log_gpu_memory_usage(f"Before init {role} from HF AutoModel", logger=logger)
        local_path = model_path

        # note that we have to create model in fp32. Otherwise, the optimizer is in bf16, which is incorrect
        # TODO(zhangchi.usc1992): 1. support create from random initialized model. 2. Support init with FSDP directly
        self.tokenizer = hf_tokenizer(local_path, trust_remote_code=trust_remote_code)
        self.processor = hf_processor(local_path, trust_remote_code=trust_remote_code)

        torch_dtype = fsdp_config.get("model_dtype", None)
        if torch_dtype is None:
            torch_dtype = torch.float32 if self._is_actor else torch.bfloat16
        else:
            torch_dtype = PrecisionType.to_dtype(torch_dtype)

        # override model kwargs
        actor_model_config = AutoConfig.from_pretrained(local_path, trust_remote_code=trust_remote_code, attn_implementation="flash_attention_2")

        # patch for kimi-vl
        if getattr(actor_model_config, "model_type", None) == "kimi_vl":
            actor_model_config.text_config.topk_method = "greedy"

        self.generation_config = get_generation_config(local_path, trust_remote_code=trust_remote_code)

        override_config_kwargs = {
            "bos_token_id": self.tokenizer.bos_token_id,
            "eos_token_id": self.tokenizer.eos_token_id,
            "pad_token_id": self.tokenizer.pad_token_id,
        }
        override_config_kwargs.update(override_model_config)
        update_model_config(actor_model_config, override_config_kwargs=override_config_kwargs)
        if self.rank == 0:
            print(f"Model config after override: {actor_model_config}")

        # NOTE(fix me): tie_word_embedding causes meta_tensor init to hang
        init_context = get_init_weight_context_manager(use_meta_tensor=not actor_model_config.tie_word_embeddings, mesh=self.device_mesh)

        with init_context(), warnings.catch_warnings():
            warnings.simplefilter("ignore")
            if type(actor_model_config) in AutoModelForVision2Seq._model_mapping.keys():
                actor_module_class = AutoModelForVision2Seq
            else:
                actor_module_class = AutoModelForCausalLM

            actor_module = actor_module_class.from_pretrained(
                pretrained_model_name_or_path=local_path,
                torch_dtype=torch_dtype,
                config=actor_model_config,
                trust_remote_code=trust_remote_code,
            )

            # Apply Liger kernel to the model if use_liger is set to True
            if use_liger:
                from liger_kernel.transformers.monkey_patch import _apply_liger_kernel_to_instance

                _apply_liger_kernel_to_instance(model=actor_module)

            apply_monkey_patch(
                model=actor_module,
                use_remove_padding=use_remove_padding,
                ulysses_sp_size=self.ulysses_sequence_parallel_size,
                use_fused_kernels=use_fused_kernels,
            )

            # some parameters may not in torch_dtype. TODO(zhangchi.usc1992) remove this after we switch to fsdp2
            actor_module.to(torch_dtype)

            if enable_gradient_checkpointing:
                actor_module.gradient_checkpointing_enable(gradient_checkpointing_kwargs={"use_reentrant": False})
            if self._is_lora:
                print("Applying LoRA to actor module")
                actor_module.enable_input_require_grads()
                # Convert config to regular Python types before creating PEFT model
                lora_config = {"task_type": TaskType.CAUSAL_LM, "r": self.config.model.lora_rank, "lora_alpha": self.config.model.lora_alpha, "target_modules": convert_to_regular_types(self.config.model.target_modules), "bias": "none"}
                actor_module = get_peft_model(actor_module, LoraConfig(**lora_config))
        torch.distributed.barrier()

        if self.rank == 0:
            print_model_size(actor_module)

        log_gpu_memory_usage(f"After init {role} from HF AutoModel", logger=logger)

        # We wrap FSDP for rollout as well
        mixed_precision_config = fsdp_config.get("mixed_precision", None)
        if mixed_precision_config is not None:
            param_dtype = PrecisionType.to_dtype(mixed_precision_config.get("param_dtype", "bf16"))
            reduce_dtype = PrecisionType.to_dtype(mixed_precision_config.get("reduce_dtype", "fp32"))
            buffer_dtype = PrecisionType.to_dtype(mixed_precision_config.get("buffer_dtype", "fp32"))
        else:
            param_dtype = torch.bfloat16
            reduce_dtype = torch.float32
            buffer_dtype = torch.float32

        mixed_precision = MixedPrecision(param_dtype=param_dtype, reduce_dtype=reduce_dtype, buffer_dtype=buffer_dtype)

        auto_wrap_policy = get_fsdp_wrap_policy(module=actor_module, config=fsdp_config.get("wrap_policy", None), is_lora=self.config.model.get("lora_rank", 0) > 0)

        if self._is_rollout and self.config.rollout.name == "hf":
            # TODO(zhangchi.usc1992, shengguangming) fix me. Current, auto_wrap_policy causes HFRollout to hang in Gemma
            auto_wrap_policy = None

        if self.rank == 0:
            print(f"wrap_policy: {auto_wrap_policy}")

        fsdp_mesh = self.device_mesh
        sharding_strategy = get_sharding_strategy(fsdp_mesh)

        # TODO: add transformer policy
        # We force reference policy to use CPUOffload to save memory.
        # We force turn off CPUOffload for actor because it causes incorrect results when using grad accumulation
        cpu_offload = None if role == "actor" else CPUOffload(offload_params=True)
        fsdp_strategy = self.config.actor.strategy
        if fsdp_strategy == "fsdp":
            actor_module_fsdp = FSDP(
                actor_module,
                cpu_offload=cpu_offload,
                param_init_fn=init_fn,
                use_orig_params=False,
                auto_wrap_policy=auto_wrap_policy,
                device_id=get_torch_device().current_device(),
                sharding_strategy=sharding_strategy,  # zero3
                mixed_precision=mixed_precision,
                sync_module_states=True,
                device_mesh=self.device_mesh,
                forward_prefetch=False,
            )
        elif fsdp_strategy == "fsdp2":
            assert CPUOffloadPolicy is not None, "PyTorch version >= 2.4 is required for using fully_shard API (FSDP2)"
            mp_policy = MixedPrecisionPolicy(param_dtype=param_dtype, reduce_dtype=reduce_dtype, cast_forward_inputs=True)
            if role == "actor" and fsdp_config.offload_policy:
                cpu_offload = CPUOffloadPolicy(pin_memory=True)
                self._is_offload_param = False
                self._is_offload_optimizer = False
            else:
                cpu_offload = None if role == "actor" else CPUOffloadPolicy(pin_memory=True)

            fsdp_kwargs = {
                "mesh": fsdp_mesh,
                "mp_policy": mp_policy,
                "offload_policy": cpu_offload,
                "reshard_after_forward": fsdp_config.reshard_after_forward,
            }
            full_state = actor_module.state_dict()
            apply_fsdp2(actor_module, fsdp_kwargs, fsdp_config)
            fsdp2_load_full_state_dict(actor_module, full_state, fsdp_mesh, cpu_offload)
            actor_module_fsdp = actor_module
        else:
            raise NotImplementedError(f"not implement {fsdp_strategy}")

        if enable_activation_offload:
            enable_activation_offloading(actor_module_fsdp, fsdp_strategy, enable_gradient_checkpointing)

        log_gpu_memory_usage(f"After {role} FSDP init", logger=logger)

        # TODO: add more optimizer args into config
        if role == "actor" and optim_config is not None:
            from verl.utils.torch_functional import get_constant_schedule_with_warmup, get_cosine_schedule_with_warmup

            actor_optimizer = optim.AdamW(
                actor_module_fsdp.parameters(),
                lr=optim_config.lr,
                betas=optim_config.get("betas", (0.9, 0.999)),
                weight_decay=optim_config.get("weight_decay", 1e-2),
            )

            total_steps = optim_config.get("total_training_steps", 0)
            num_warmup_steps = int(optim_config.get("lr_warmup_steps", -1))
            warmup_style = optim_config.get("warmup_style", "constant")
            min_lr_ratio = optim_config.get("min_lr_ratio", 0.0)
            num_cycles = optim_config.get("num_cycles", 0.5)
            if num_warmup_steps < 0:
                num_warmup_steps_ratio = optim_config.get("lr_warmup_steps_ratio", 0.0)
                num_warmup_steps = int(num_warmup_steps_ratio * total_steps)

            if self.rank == 0:
                print(f"Total steps: {total_steps}, num_warmup_steps: {num_warmup_steps}")

            if warmup_style == "constant":
                actor_lr_scheduler = get_constant_schedule_with_warmup(optimizer=actor_optimizer, num_warmup_steps=num_warmup_steps)
            elif warmup_style == "cosine":
                actor_lr_scheduler = get_cosine_schedule_with_warmup(optimizer=actor_optimizer, num_warmup_steps=num_warmup_steps, num_training_steps=total_steps, min_lr_ratio=min_lr_ratio, num_cycles=num_cycles)
            else:
                raise NotImplementedError(f"Warmup style {warmup_style} is not supported")

            log_gpu_memory_usage(f"After {role} optimizer init", logger=logger)
        else:
            actor_optimizer = None
            actor_lr_scheduler = None

        return actor_module_fsdp, actor_optimizer, actor_lr_scheduler, actor_model_config

    def _build_rollout(self, trust_remote_code=False):
        from torch.distributed.device_mesh import init_device_mesh

        # TODO(sgm): support FSDP hybrid shard for larger model
        infer_tp = self.config.rollout.tensor_model_parallel_size
        dp = self.world_size // infer_tp
        assert self.world_size % infer_tp == 0, f"rollout world_size: {self.world_size} is not divisible by infer_tp: {infer_tp}"
        rollout_device_mesh = init_device_mesh(device_name, mesh_shape=(dp, infer_tp), mesh_dim_names=["dp", "infer_tp"])
        rollout_name = self.config.rollout.name
        if rollout_name == "hf":
            from verl.workers.rollout import HFRollout
            from verl.workers.sharding_manager.base import BaseShardingManager

            rollout = HFRollout(module=self.actor_module_fsdp, config=self.config.rollout)
            rollout_sharding_manager = BaseShardingManager()
            # TODO: a sharding manager that do nothing?

        elif rollout_name == "vllm":
            from verl.workers.rollout.vllm_rollout import vllm_mode, vLLMRollout
            from verl.workers.sharding_manager.fsdp_vllm import FSDPVLLMShardingManager

            log_gpu_memory_usage(f"Before building {rollout_name} rollout", logger=logger)
            local_path = copy_to_local(self.config.model.path, use_shm=self.config.model.get("use_shm", False))
            lora_kwargs = {"lora_kwargs": {"enable_lora": True, "max_loras": 1, "max_lora_rank": self._lora_rank}} if self._is_lora else {}
            # lora_kwargs = {}
            if vllm_mode == "customized":
                rollout = vLLMRollout(actor_module=self.actor_module_fsdp, config=self.config.rollout, tokenizer=self.tokenizer, model_hf_config=self.actor_model_config, trust_remote_code=trust_remote_code, **lora_kwargs)
            elif vllm_mode == "spmd":
                from verl.workers.rollout.vllm_rollout import vLLMAsyncRollout

                vllm_rollout_cls = vLLMRollout if self.config.rollout.mode == "sync" else vLLMAsyncRollout
                rollout = vllm_rollout_cls(model_path=local_path, config=self.config.rollout, tokenizer=self.tokenizer, model_hf_config=self.actor_model_config, device_mesh=rollout_device_mesh, trust_remote_code=trust_remote_code, **lora_kwargs)
            else:
                raise NotImplementedError("vllm_mode must be 'customized' or 'spmd'")

            log_gpu_memory_usage(f"After building {rollout_name} rollout", logger=logger)
            full_params = torch.distributed.get_world_size() == 1
            rollout_sharding_manager = FSDPVLLMShardingManager(
                module=self.actor_module_fsdp,
                inference_engine=rollout.inference_engine,
                model_config=self.actor_model_config,
                full_params=full_params,
                device_mesh=rollout_device_mesh,
                offload_param=self._is_offload_param,
                load_format=self.config.rollout.load_format,
                layered_summon=self.config.rollout.get("layered_summon", False),
            )
            log_gpu_memory_usage("After building sharding manager", logger=logger)

        elif rollout_name in ["sglang", "sglang_async"]:
            if rollout_name == "sglang_async":
                warnings.warn(
                    "'sglang_async' has been deprecated and merged into 'sglang'. Please use 'sglang' going forward.",
                    DeprecationWarning,
                    stacklevel=2,
                )
            from verl.workers.rollout.sglang_rollout import SGLangRollout

            # NOTE(linjunrong): Due to recent fp8 support in SGLang. Now importing any symbol relate to
            # SGLang's model_runner would check CUDA device capability. However, due to verl's setting,
            # the main process of ray can not find any CUDA device, which would potentially lead to:
            # "RuntimeError: No CUDA GPUs are available".
            # For this reason, sharding_manager.__init__ should not import FSDPSGLangShardingManager and
            # we import it here use the abs path.
            # check: https://github.com/sgl-project/sglang/blob/00f42707eaddfc2c0528e5b1e0094025c640b7a0/python/sglang/srt/layers/quantization/fp8_utils.py#L76
            from verl.workers.sharding_manager.fsdp_sglang import FSDPSGLangShardingManager

            local_path = copy_to_local(self.config.model.path)
            log_gpu_memory_usage(f"Before building {rollout_name} rollout", logger=logger)
            rollout = SGLangRollout(
                actor_module=local_path,
                config=self.config.rollout,
                tokenizer=self.tokenizer,
                model_hf_config=self.actor_model_config,
                trust_remote_code=trust_remote_code,
            )
            log_gpu_memory_usage(f"After building {rollout_name} rollout", logger=logger)

            if torch.distributed.get_world_size() == 1:
                self.config.rollout.load_format = "dummy_hf"
            rollout_sharding_manager = FSDPSGLangShardingManager(
                module=self.actor_module_fsdp,
                inference_engine=rollout._engine,
                model_config=self.actor_model_config,
                full_params="hf" in self.config.rollout.load_format,
                device_mesh=rollout_device_mesh,
                offload_param=self._is_offload_param,
            )
            log_gpu_memory_usage("After building sharding manager", logger=logger)

        else:
            raise NotImplementedError(f"Rollout name: {self.config.rollout.name} is not supported")

        return rollout, rollout_sharding_manager

    @register(dispatch_mode=Dispatch.ONE_TO_ALL)
    def init_model(self):
        from verl.workers.actor import DataParallelPPOActor

        # This is used to import external_lib into the huggingface systems
        import_external_libs(self.config.model.get("external_lib", None))

        from omegaconf import OmegaConf

        override_model_config = OmegaConf.to_container(self.config.model.get("override_config", OmegaConf.create()))

        use_remove_padding = self.config.model.get("use_remove_padding", False)
        use_shm = self.config.model.get("use_shm", False)
        use_fused_kernels = self.config.model.get("use_fused_kernels", False)

        if self._is_actor or self._is_rollout:
            # we need the model for actor and rollout
            if self._is_actor:
                optim_config = self.config.actor.optim
                fsdp_config = self.config.actor.fsdp_config
            else:
                optim_config = None
                fsdp_config = OmegaConf.create()

            local_path = copy_to_local(self.config.model.path, use_shm=use_shm)
            (
                self.actor_module_fsdp,
                self.actor_optimizer,
                self.actor_lr_scheduler,
                self.actor_model_config,
            ) = self._build_model_optimizer(
                model_path=local_path,
                fsdp_config=fsdp_config,
                optim_config=optim_config,
                override_model_config=override_model_config,
                use_remove_padding=use_remove_padding,
                use_fused_kernels=use_fused_kernels,
                enable_gradient_checkpointing=self.config.model.get("enable_gradient_checkpointing", False),
                trust_remote_code=self.config.model.get("trust_remote_code", False),
                use_liger=self.config.model.get("use_liger", False),
                role="actor",
                enable_activation_offload=self.config.model.get("enable_activation_offload", False),
            )

            # get the original unwrapped module
            if fsdp_version(self.actor_module_fsdp) == 1:
                self.actor_module = self.actor_module_fsdp._fsdp_wrapped_module

            if self._is_offload_param:
                offload_fsdp_model_to_cpu(self.actor_module_fsdp)
                log_gpu_memory_usage("After offload actor model during init", logger=logger)

            if self._is_offload_optimizer:
                offload_fsdp_optimizer(optimizer=self.actor_optimizer)
                log_gpu_memory_usage("After offload actor optimizer during init", logger=logger)
        # load from checkpoint
        if self._is_actor:
            OmegaConf.set_struct(self.config.actor, True)
            with open_dict(self.config.actor):
                self.config.actor.use_remove_padding = use_remove_padding
                self.config.actor.use_fused_kernels = use_fused_kernels
            self.actor = DataParallelPPOActor(config=self.config.actor, actor_module=self.actor_module_fsdp, actor_optimizer=self.actor_optimizer)

        if self._is_rollout:
            self.rollout, self.rollout_sharding_manager = self._build_rollout(trust_remote_code=self.config.model.get("trust_remote_code", False))

        if self._is_ref:
            local_path = copy_to_local(self.config.model.path, use_shm=use_shm)
            self.ref_module_fsdp = self._build_model_optimizer(
                model_path=local_path,
                fsdp_config=self.config.ref.fsdp_config,
                optim_config=None,
                override_model_config=override_model_config,
                use_remove_padding=use_remove_padding,
                use_fused_kernels=use_fused_kernels,
                trust_remote_code=self.config.model.get("trust_remote_code", False),
                use_liger=self.config.model.get("use_liger", False),
                role="ref",
            )[0]
            OmegaConf.set_struct(self.config.ref, True)
            with open_dict(self.config.ref):
                self.config.ref.use_remove_padding = use_remove_padding
                self.config.ref.use_fused_kernels = use_fused_kernels
            self.ref_policy = DataParallelPPOActor(config=self.config.ref, actor_module=self.ref_module_fsdp)

        if self._is_actor:
            self.flops_counter = FlopsCounter(self.actor_model_config)
            self.checkpoint_manager = FSDPCheckpointManager(
                model=self.actor_module_fsdp,
                optimizer=self.actor.actor_optimizer,
                lr_scheduler=self.actor_lr_scheduler,
                processing_class=self.processor if self.processor is not None else self.tokenizer,
                checkpoint_contents=self.config.actor.checkpoint.contents,
            )
        
        # 创建环境对象，传递集中式Actor句柄（如果使用集中式模式）
        self.env_object = TOOL_ENV_REGISTRY[self.config.env.name](
            config=self.config.env, 
            centralized_actor=self.centralized_tool_actor
        )

    @register(dispatch_mode=Dispatch.DP_COMPUTE_PROTO)
    def update_actor(self, data: DataProto):
        # Support all hardwares
        data = data.to(get_torch_device().current_device())

        assert self._is_actor
        if self._is_offload_param:
            load_fsdp_model_to_gpu(self.actor_module_fsdp)
        if self._is_offload_optimizer:
            load_fsdp_optimizer(optimizer=self.actor_optimizer, device_id=get_torch_device().current_device())

        with self.ulysses_sharding_manager:
            data = self.ulysses_sharding_manager.preprocess_data(data=data)
            # perform training
            with Timer(name="update_policy", logger=None) as timer:
                metrics = self.actor.update_policy(data=data)
            delta_time = timer.last
            global_num_tokens = data.meta_info["global_token_num"]
            estimated_flops, promised_flops = self.flops_counter.estimate_flops(global_num_tokens, delta_time)
            metrics["perf/mfu/actor"] = estimated_flops * self.config.actor.ppo_epochs / promised_flops / self.world_size
            metrics["perf/max_memory_allocated_gb"] = get_torch_device().max_memory_allocated() / (1024**3)
            metrics["perf/max_memory_reserved_gb"] = get_torch_device().max_memory_reserved() / (1024**3)
            metrics["perf/cpu_memory_used_gb"] = psutil.virtual_memory().used / (1024**3)

            lr = self.actor_lr_scheduler.get_last_lr()[0]
            metrics["actor/lr"] = lr
            self.actor_lr_scheduler.step()

            # TODO: here, we should return all metrics
            output = DataProto(meta_info={"metrics": metrics})

            output = self.ulysses_sharding_manager.postprocess_data(data=output)
            output = output.to("cpu")

        if self._is_offload_param:
            offload_fsdp_model_to_cpu(self.actor_module_fsdp)
            log_gpu_memory_usage("After offload actor model during update_actor", logger=logger)
        if self._is_offload_optimizer:
            offload_fsdp_optimizer(optimizer=self.actor_optimizer)
            log_gpu_memory_usage("After offload actor optimizer during update_actor", logger=logger)

        return output

    @register(dispatch_mode=Dispatch.DP_COMPUTE_PROTO)
    def generate_sequences(self, prompts: DataProto):
        # Support all hardwares
        prompts = prompts.to(get_torch_device().current_device())

        assert self._is_rollout

        meta_info = {
            "eos_token_id": self.generation_config.eos_token_id if self.generation_config is not None else self.tokenizer.eos_token_id,
            "pad_token_id": self.generation_config.pad_token_id if self.generation_config is not None else self.tokenizer.pad_token_id,
        }
        prompts.meta_info.update(meta_info)
        timing_generate = {}
        with self.rollout_sharding_manager:
            log_gpu_memory_usage("After entering rollout sharding manager", logger=logger)

            prompts = self.rollout_sharding_manager.preprocess_data(prompts)
            with _timer("generate_sequences", timing_generate):
                output = self.rollout.generate_sequences(prompts=prompts)

            log_gpu_memory_usage("After rollout generation", logger=logger)

            output = self.rollout_sharding_manager.postprocess_data(output)

        timing_generate.update(self.rollout_sharding_manager.timing)
        # We calculate the average timing across all ranks
        # to make sure meta_info["timing"] is the same
        timing_generate = reduce_timing(timing_generate)
        output.meta_info["timing"] = timing_generate
        output = output.to("cpu")

        # clear kv cache
        get_torch_device().empty_cache()
        return output


    @register(dispatch_mode=Dispatch.DP_COMPUTE_PROTO)
    def generate_sequences_loop(self, prompts: DataProto):
        # TODO: Temporary fix bus for tp > 1, optimization will be done later
        prompts = prompts.to(torch.cuda.current_device())

        assert self._is_rollout
        if self._is_offload_param:
            load_fsdp_model_to_gpu(self.actor_module_fsdp)

        meta_info = {
            'eos_token_id':
                self.generation_config.eos_token_id
                if self.generation_config is not None else self.tokenizer.eos_token_id,
            'pad_token_id':
                self.generation_config.pad_token_id
                if self.generation_config is not None else self.tokenizer.pad_token_id,
        }

        prompts.meta_info.update(meta_info)
        prompts.non_tensor_batch.pop("tools_kwargs")

        su = ToolUtils(self.tokenizer, meta_info, self.rollout.config, env_object=self.env_object)
        tp_size = self.config.rollout.tensor_model_parallel_size

        with self.rollout_sharding_manager:

            # after parameters sync with rollout, offload actor model to CPU
            if self._is_offload_param:
                offload_fsdp_model_to_cpu(self.actor_module_fsdp)
            if self._is_offload_optimizer:
                offload_fsdp_optimizer(optimizer=self.actor_optimizer)

            log_gpu_memory_usage('After entering rollout sharding manager', logger=logger)
            max_turns = self.rollout.config.max_turns
            for step in range(max_turns):
                prompts = self.rollout_sharding_manager.preprocess_data(prompts)
                output = self.rollout.generate_sequences(prompts=prompts)

                log_gpu_memory_usage('After rollout generation', logger=logger)
                output = self.rollout_sharding_manager.postprocess_data(output)

                output = output.to('cpu')
                output.meta_info.update(prompts.meta_info)
                if tp_size > 1:
                    prompts = su.postprocess_output_tp(output, step)
                else:
                    prompts = su.postprocess_output(output, step)
                    if prompts is None:
                        break
            
            output = su.compose_final_output(step=step)

        output = output.to('cpu')

        # clear kv cache
        log_gpu_memory_usage('After generate_sequences', logger=logger)
        return output

    @register(dispatch_mode=Dispatch.DP_COMPUTE_PROTO)
    def compute_log_prob(self, data: DataProto):
        # when is_lora is True, we use the actor without lora applied to calculate the log_prob
        # which is mostly used for ref log_prob calculation
        assert self._is_actor
        if self._is_offload_param:
            load_fsdp_model_to_gpu(self.actor_module_fsdp)

        # Support all hardwares
        from contextlib import nullcontext

        is_lora = data.meta_info.pop("is_lora", False)
        adapter_ctx = self.actor.actor_module.disable_adapter() if is_lora else nullcontext()
        data = data.to(get_torch_device().current_device())
        # we should always recompute old_log_probs when it is HybridEngine
        data.meta_info["micro_batch_size"] = self.config.rollout.log_prob_micro_batch_size_per_gpu
        data.meta_info["max_token_len"] = self.config.rollout.log_prob_max_token_len_per_gpu
        data.meta_info["use_dynamic_bsz"] = self.config.rollout.log_prob_use_dynamic_bsz
        data.meta_info["temperature"] = self.config.rollout.temperature
        # perform recompute log_prob
        with self.ulysses_sharding_manager:
            data = self.ulysses_sharding_manager.preprocess_data(data)
            with adapter_ctx:
                output, entropys = self.actor.compute_log_prob(data=data, calculate_entropy=True)
            output = DataProto.from_dict(
                tensors={"old_log_probs": output, "entropys": entropys},
                meta_info={"temperature": self.config.rollout.temperature},
            )
            output = self.ulysses_sharding_manager.postprocess_data(output)

        output = output.to("cpu")

        # https://pytorch.org/docs/stable/notes/fsdp.html#fsdp-notes
        # unshard the root FSDP module
        if self.world_size > 1 and fsdp_version(self.actor.actor_module) == 1:
            self.actor.actor_module._handle.reshard(True)

        if self._is_offload_param:
            offload_fsdp_model_to_cpu(self.actor_module_fsdp)
            log_gpu_memory_usage("After offload actor model during compute_log_prob", logger=logger)

        return output

    @register(dispatch_mode=Dispatch.DP_COMPUTE_PROTO)
    def compute_ref_log_prob(self, data: DataProto):
        if self._is_lora:
            # if _is_lora, actor without lora applied is the ref
            data.meta_info["is_lora"] = True
            data = self.compute_log_prob(data)
            # this old_log_probs is in fact ref_log_prob
            data = DataProto.from_dict(tensors={"ref_log_prob": data.batch["old_log_probs"]})
            return data
        assert self._is_ref
        # else:
        # otherwise, the class have a standalone ref model
        # Support all hardwares
        data = data.to(get_torch_device().current_device())

        micro_batch_size = self.config.ref.log_prob_micro_batch_size_per_gpu
        data.meta_info["micro_batch_size"] = micro_batch_size
        data.meta_info["temperature"] = self.config.rollout.temperature
        data.meta_info["max_token_len"] = self.config.ref.log_prob_max_token_len_per_gpu
        data.meta_info["use_dynamic_bsz"] = self.config.ref.log_prob_use_dynamic_bsz
        with self.ulysses_sharding_manager:
            data = self.ulysses_sharding_manager.preprocess_data(data)
            output, _ = self.ref_policy.compute_log_prob(data=data, calculate_entropy=False)
            output = DataProto.from_dict(tensors={"ref_log_prob": output})
            output = self.ulysses_sharding_manager.postprocess_data(output)

        output = output.to("cpu")

        # https://pytorch.org/docs/stable/notes/fsdp.html#fsdp-notes
        # unshard the root FSDP module
        if self.world_size > 1 and fsdp_version(self.ref_policy.actor_module) == 1:
            self.ref_policy.actor_module._handle.reshard(True)

        return output

    @register(dispatch_mode=Dispatch.ONE_TO_ALL)
    def save_checkpoint(self, local_path, hdfs_path=None, global_step=0, max_ckpt_to_keep=None):
        # only support save and load ckpt for actor
        assert self._is_actor

        if self._is_offload_param:
            load_fsdp_model_to_gpu(self.actor_module_fsdp)

        self.checkpoint_manager.save_checkpoint(local_path=local_path, hdfs_path=hdfs_path, global_step=global_step, max_ckpt_to_keep=max_ckpt_to_keep)
        dist.barrier()

        if self._is_lora and hasattr(getattr(self, "actor_module", self.actor_module_fsdp), "peft_config"):
            lora_save_path = os.path.join(local_path, "lora_adapter")
            peft_model = getattr(self, "actor_module", self.actor_module_fsdp)
            peft_config = {}
            if dist.get_rank() == 0:
                os.makedirs(lora_save_path, exist_ok=True)
                peft_config = asdict(peft_model.peft_config.get("default", {}))
                peft_config["task_type"] = peft_config["task_type"].value
                peft_config["peft_type"] = peft_config["peft_type"].value
                peft_config["target_modules"] = list(peft_config["target_modules"])
            try:
                if fsdp_version(self.actor_module_fsdp) > 0:
                    self.actor_module_fsdp = self.actor_module_fsdp.cuda()
                    lora_params = layered_summon_lora_params(self.actor_module_fsdp)
                    if dist.get_rank() == 0:
                        save_file(lora_params, os.path.join(lora_save_path, "adapter_model.safetensors"))
                        with open(os.path.join(lora_save_path, "adapter_config.json"), "w", encoding="utf-8") as f:
                            json.dump(peft_config, f, ensure_ascii=False, indent=4)
            except Exception as e:
                if dist.get_rank() == 0:
                    print(f"[rank-{self.rank}]: Save LoRA Adapter Error ({e})")

            dist.barrier()
            if dist.get_rank() == 0:
                print(f"[rank-{self.rank}]: Saved LoRA adapter to: {lora_save_path}")

        if self._is_offload_param:
            offload_fsdp_model_to_cpu(self.actor_module_fsdp)

    @register(dispatch_mode=Dispatch.ONE_TO_ALL)
    def load_checkpoint(self, local_path, hdfs_path=None, del_local_after_load=False):
        if self._is_offload_param:
            load_fsdp_model_to_gpu(self.actor_module_fsdp)

        self.checkpoint_manager.load_checkpoint(local_path=local_path, hdfs_path=hdfs_path, del_local_after_load=del_local_after_load)

        if self._is_offload_param:
            offload_fsdp_model_to_cpu(self.actor_module_fsdp)

        if self._is_offload_optimizer:
            offload_fsdp_optimizer(self.actor_optimizer)


class CriticWorker(Worker):
    def __init__(self, config):
        super().__init__()
        import torch.distributed

        if not torch.distributed.is_initialized():
            torch.distributed.init_process_group(backend="nccl" if is_cuda_available else "hccl")
        self.config = config

        # build device mesh for Ulysses Sequence Parallel
        world_size = torch.distributed.get_world_size()
        from torch.distributed.device_mesh import init_device_mesh

        fsdp_size = self.config.model.fsdp_config.fsdp_size
        self.device_mesh = create_device_mesh(world_size=world_size, fsdp_size=fsdp_size)

        self.ulysses_device_mesh = None
        self.ulysses_sequence_parallel_size = self.config.get("ulysses_sequence_parallel_size", 1)
        dp = world_size // self.ulysses_sequence_parallel_size
        if self.ulysses_sequence_parallel_size > 1:
            self.ulysses_device_mesh = init_device_mesh(device_name, mesh_shape=(dp, self.ulysses_sequence_parallel_size), mesh_dim_names=["dp", "sp"])

        self.ulysses_sharding_manager = FSDPUlyssesShardingManager(self.ulysses_device_mesh)

        # set FSDP offload params
        self._is_offload_param = self.config.model.fsdp_config.param_offload
        self._is_offload_optimizer = self.config.model.fsdp_config.optimizer_offload

        # normalize config
        self.config.ppo_mini_batch_size *= self.config.rollout_n
        self.config.ppo_mini_batch_size //= torch.distributed.get_world_size() // self.ulysses_sequence_parallel_size
        if self.config.ppo_micro_batch_size is not None:
            self.config.ppo_micro_batch_size //= torch.distributed.get_world_size() // self.ulysses_sequence_parallel_size
            self.config.forward_micro_batch_size //= torch.distributed.get_world_size() // self.ulysses_sequence_parallel_size
            self.config.ppo_micro_batch_size_per_gpu = self.config.ppo_micro_batch_size
            self.config.forward_micro_batch_size_per_gpu = self.config.forward_micro_batch_size

        if self.config.ppo_micro_batch_size_per_gpu is not None:
            assert self.config.ppo_mini_batch_size % self.config.ppo_micro_batch_size_per_gpu == 0, f"normalized ppo_mini_batch_size {self.config.ppo_mini_batch_size} should be divisible by ppo_micro_batch_size_per_gpu {self.config.ppo_micro_batch_size_per_gpu}"
            assert self.config.ppo_mini_batch_size // self.config.ppo_micro_batch_size_per_gpu > 0, f"normalized ppo_mini_batch_size {self.config.ppo_mini_batch_size} should be larger than ppo_micro_batch_size_per_gpu {self.config.ppo_micro_batch_size_per_gpu}"
        self._is_lora = self.config.model.get("lora_rank", 0) > 0

    def _build_critic_model_optimizer(self, config):
        # the following line is necessary
        from torch import optim
        from torch.distributed.fsdp import MixedPrecision

        from verl.utils.model import load_valuehead_model, print_model_size
        from verl.utils.torch_dtypes import PrecisionType

        use_shm = config.model.get("use_shm", False)
        local_path = copy_to_local(config.model.path, use_shm=use_shm)
        # note that the tokenizer between actor and critic may be different. So override tokenizer info with actor info
        # using random initialized model from any architecture. May not be the same as Actor.

        tokenizer_path = copy_to_local(config.model.tokenizer_path, use_shm=use_shm)
        self.tokenizer = hf_tokenizer(tokenizer_path, trust_remote_code=config.model.get("trust_remote_code", False))
        self.processor = hf_processor(tokenizer_path, trust_remote_code=config.model.get("trust_remote_code", False))

        from omegaconf import OmegaConf

        override_config = OmegaConf.to_container(self.config.model.get("override_config", OmegaConf.create()))
        override_config_kwargs = {
            "bos_token_id": self.tokenizer.bos_token_id,
            "eos_token_id": self.tokenizer.eos_token_id,
            "pad_token_id": self.tokenizer.pad_token_id,
        }
        override_config_kwargs.update(override_config)
        if self.rank == 0:
            print(f"Critic overriding config {override_config_kwargs}")

        torch_dtype = self.config.model.fsdp_config.get("model_dtype", "fp32")
        torch_dtype = PrecisionType.to_dtype(torch_dtype)

        from transformers import AutoConfig, AutoModelForTokenClassification

        critic_model_config = AutoConfig.from_pretrained(local_path, attn_implementation="flash_attention_2", trust_remote_code=config.model.get("trust_remote_code", False))
        critic_model_config.num_labels = 1
        # patch for kimi-vl
        if getattr(critic_model_config, "model_type", None) == "kimi_vl":
            critic_model_config.text_config.topk_method = "greedy"

        init_context = get_init_weight_context_manager(use_meta_tensor=not critic_model_config.tie_word_embeddings, mesh=self.device_mesh)

        with init_context(), warnings.catch_warnings():
            warnings.simplefilter("ignore")
            critic_model_config.classifier_dropout = 0.0
            critic_model_config.hidden_dropout = "0"
            critic_model_config.summary_dropout_prob = 0.0

            critic_module = load_valuehead_model(
                local_path,
                torch_dtype,
                critic_model_config,
                config.model.get("trust_remote_code", False),
            )

            use_remove_padding = config.model.get("use_remove_padding", False)

            apply_monkey_patch(
                model=critic_module,
                use_remove_padding=use_remove_padding,
                ulysses_sp_size=self.ulysses_sequence_parallel_size,
            )

            # some parameters may not in torch_dtype
            critic_module.to(torch_dtype)

            if config.model.get("enable_gradient_checkpointing", False):
                critic_module.gradient_checkpointing_enable(gradient_checkpointing_kwargs={"use_reentrant": False})

        if self._is_lora:
            print("Applying LoRA to critic module")
            critic_module.enable_input_require_grads()
            # Convert config to regular Python types before creating PEFT model
            lora_config = {
                "task_type": TaskType.CAUSAL_LM,
                "r": self.config.model.lora_rank,
                "lora_alpha": self.config.model.lora_alpha,
                "target_modules": convert_to_regular_types(self.config.model.target_modules),
                "bias": "none",
            }
            critic_module = get_peft_model(critic_module, LoraConfig(**lora_config))

        if self.rank == 0:
            print_model_size(critic_module)

        self.critic_model_config = critic_model_config

        fsdp_config = self.config.model.fsdp_config
        mixed_precision_config = fsdp_config.get("mixed_precision", None)
        if mixed_precision_config is not None:
            param_dtype = PrecisionType.to_dtype(mixed_precision_config.get("param_dtype", "bf16"))
            reduce_dtype = PrecisionType.to_dtype(mixed_precision_config.get("reduce_dtype", "fp32"))
            buffer_dtype = PrecisionType.to_dtype(mixed_precision_config.get("buffer_dtype", "fp32"))
        else:
            param_dtype = torch.bfloat16
            reduce_dtype = torch.float32
            buffer_dtype = torch.float32

        mixed_precision = MixedPrecision(param_dtype=param_dtype, reduce_dtype=reduce_dtype, buffer_dtype=buffer_dtype)

        auto_wrap_policy = get_fsdp_wrap_policy(module=critic_module, config=self.config.model.fsdp_config.wrap_policy, is_lora=self.config.model.get("lora_rank", 0) > 0)

        log_gpu_memory_usage("Before critic FSDP", logger=None)

        fsdp_mesh = self.device_mesh
        sharding_strategy = get_sharding_strategy(fsdp_mesh)

        # Note: We force turn off CPUOffload for critic because it causes incorrect results when using grad accumulation
        if config.strategy == "fsdp":
            critic_module = FSDP(
                critic_module,
                param_init_fn=init_fn,
                use_orig_params=False,
                auto_wrap_policy=auto_wrap_policy,
                device_id=get_torch_device().current_device(),
                sharding_strategy=sharding_strategy,
                mixed_precision=mixed_precision,
                sync_module_states=True,
                forward_prefetch=False,
                device_mesh=self.device_mesh,
                cpu_offload=None,
            )
        elif config.strategy == "fsdp2":
            assert CPUOffloadPolicy is not None, "PyTorch version >= 2.4 is required for using fully_shard API (FSDP2)"
            mp_policy = MixedPrecisionPolicy(param_dtype=param_dtype, reduce_dtype=reduce_dtype, cast_forward_inputs=True)
            offload_policy = None
            if fsdp_config.offload_policy:
                self._is_offload_param = False
                self._is_offload_optimizer = False
                offload_policy = CPUOffloadPolicy(pin_memory=True)

            fsdp_kwargs = {
                "mesh": fsdp_mesh,
                "mp_policy": mp_policy,
                "offload_policy": offload_policy,
                "reshard_after_forward": fsdp_config.reshard_after_forward,
            }
            full_state = critic_module.state_dict()
            apply_fsdp2(critic_module, fsdp_kwargs, fsdp_config)
            fsdp2_load_full_state_dict(critic_module, full_state, fsdp_mesh, offload_policy)
        else:
            raise NotImplementedError(f"Unknown strategy {config.strategy}")

        if config.model.get("enable_activation_offload", False):
            enable_gradient_checkpointing = config.model.get("enable_gradient_checkpointing", False)
            enable_activation_offloading(critic_module, config.strategy, enable_gradient_checkpointing)

        log_gpu_memory_usage("After critic FSDP", logger=None)

        critic_optimizer = optim.AdamW(
            critic_module.parameters(),
            lr=config.optim.lr,
            betas=config.optim.get("betas", (0.9, 0.999)),
            weight_decay=config.optim.get("weight_decay", 1e-2),
        )

        total_steps = config.optim.get("total_training_steps", 0)
        num_warmup_steps = int(config.optim.get("lr_warmup_steps", -1))
        warmup_style = config.optim.get("warmup_style", "constant")
        if num_warmup_steps < 0:
            num_warmup_steps_ratio = config.optim.get("lr_warmup_steps_ratio", 0.0)
            num_warmup_steps = int(num_warmup_steps_ratio * total_steps)

        if self.rank == 0:
            print(f"Total steps: {total_steps}, num_warmup_steps: {num_warmup_steps}")

        from verl.utils.torch_functional import get_constant_schedule_with_warmup, get_cosine_schedule_with_warmup

        if warmup_style == "constant":
            critic_lr_scheduler = get_constant_schedule_with_warmup(optimizer=critic_optimizer, num_warmup_steps=num_warmup_steps)
        elif warmup_style == "cosine":
            critic_lr_scheduler = get_cosine_schedule_with_warmup(optimizer=critic_optimizer, num_warmup_steps=num_warmup_steps, num_training_steps=total_steps)
        else:
            raise NotImplementedError(f"Warmup style {warmup_style} is not supported")

        return critic_module, critic_optimizer, critic_lr_scheduler

    @register(dispatch_mode=Dispatch.ONE_TO_ALL)
    def init_model(self):
        # This is used to import external_lib into the huggingface systems
        import_external_libs(self.config.model.get("external_lib", None))

        from verl.workers.critic import DataParallelPPOCritic

        self.critic_module, self.critic_optimizer, self.critic_lr_scheduler = self._build_critic_model_optimizer(self.config)

        if self._is_offload_param:
            offload_fsdp_model_to_cpu(self.critic_module)
            log_gpu_memory_usage("After offload critic model during init", logger=logger)
        if self._is_offload_optimizer:
            offload_fsdp_optimizer(optimizer=self.critic_optimizer)
            log_gpu_memory_usage("After offload critic optimizer during init", logger=logger)

        self.critic = DataParallelPPOCritic(config=self.config, critic_module=self.critic_module, critic_optimizer=self.critic_optimizer)

        self.flops_counter = FlopsCounter(self.critic_model_config)
        self.checkpoint_manager = FSDPCheckpointManager(
            model=self.critic_module,
            optimizer=self.critic_optimizer,
            lr_scheduler=self.critic_lr_scheduler,
            processing_class=self.processor if self.processor is not None else self.tokenizer,
            checkpoint_contents=self.config.checkpoint.contents,
        )

    @register(dispatch_mode=Dispatch.DP_COMPUTE_PROTO)
    def compute_values(self, data: DataProto):
        # Support all hardwares
        data = data.to(get_torch_device().current_device())

        if self._is_offload_param:
            load_fsdp_model_to_gpu(self.critic_module)
        micro_batch_size = self.config.forward_micro_batch_size_per_gpu
        data.meta_info["micro_batch_size"] = micro_batch_size
        data.meta_info["max_token_len"] = self.config.forward_max_token_len_per_gpu
        data.meta_info["use_dynamic_bsz"] = self.config.use_dynamic_bsz
        # perform forward computation
        with self.ulysses_sharding_manager:
            data = self.ulysses_sharding_manager.preprocess_data(data=data)
            values = self.critic.compute_values(data=data)
            output = DataProto.from_dict(tensors={"values": values})
            output = self.ulysses_sharding_manager.postprocess_data(data=output)

        output = output.to("cpu")
        if self._is_offload_param:
            offload_fsdp_model_to_cpu(self.critic_module)
        return output

    @register(dispatch_mode=Dispatch.DP_COMPUTE_PROTO)
    def update_critic(self, data: DataProto):
        # Support all hardwares
        data = data.to(get_torch_device().current_device())
        if self._is_offload_param:
            load_fsdp_model_to_gpu(self.critic_module)
        if self._is_offload_optimizer:
            load_fsdp_optimizer(optimizer=self.critic_optimizer, device_id=get_torch_device().current_device())

        # perform forward computation
        with self.ulysses_sharding_manager:
            data = self.ulysses_sharding_manager.preprocess_data(data=data)

            with Timer(name="update_critic", logger=None) as timer:
                metrics = self.critic.update_critic(data=data)
            delta_time = timer.last

            global_num_tokens = data.meta_info["global_token_num"]
            estimated_flops, promised_flops = self.flops_counter.estimate_flops(global_num_tokens, delta_time)
            metrics["perf/mfu/critic"] = estimated_flops * self.config.ppo_epochs / promised_flops / self.world_size

            self.critic_lr_scheduler.step()
            lr = self.critic_lr_scheduler.get_last_lr()[0]
            metrics["critic/lr"] = lr

            output = DataProto(batch=None, meta_info={"metrics": metrics})
            output = self.ulysses_sharding_manager.postprocess_data(data=output)

        if self._is_offload_param:
            offload_fsdp_model_to_cpu(self.critic_module)
        if self._is_offload_optimizer:
            offload_fsdp_optimizer(optimizer=self.critic_optimizer)

        output = output.to("cpu")
        return output

    @register(dispatch_mode=Dispatch.ONE_TO_ALL)
    def save_checkpoint(self, local_path, hdfs_path=None, global_step=0, max_ckpt_to_keep=None):
        import torch

        if self._is_offload_param:
            load_fsdp_model_to_gpu(self.critic_module)

        self.checkpoint_manager.save_checkpoint(local_path=local_path, hdfs_path=hdfs_path, global_step=global_step, max_ckpt_to_keep=max_ckpt_to_keep)

        torch.distributed.barrier()
        if self._is_offload_param:
            offload_fsdp_model_to_cpu(self.critic_module)

    @register(dispatch_mode=Dispatch.ONE_TO_ALL)
    def load_checkpoint(self, local_path, hdfs_path=None, del_local_after_load=True):
        import torch

        if self._is_offload_param:
            load_fsdp_model_to_gpu(self.critic_module)

        self.checkpoint_manager.load_checkpoint(local_path=local_path, hdfs_path=hdfs_path, del_local_after_load=del_local_after_load)

        torch.distributed.barrier()
        if self._is_offload_param:
            offload_fsdp_model_to_cpu(self.critic_module)

        if self._is_offload_optimizer:
            offload_fsdp_optimizer(self.critic_optimizer)


# TODO(sgm): we may need to extract it to dp_reward_model.py
class RewardModelWorker(Worker):
    """
    Note that we only implement the reward model that is subclass of AutoModelForTokenClassification.
    """

    def __init__(self, config):
        super().__init__()
        import torch.distributed

        if not torch.distributed.is_initialized():
            torch.distributed.init_process_group(backend="nccl" if is_cuda_available else "hccl")
        self.config = config

        # build device mesh for Ulysses Sequence Parallel
        world_size = torch.distributed.get_world_size()
        from torch.distributed.device_mesh import init_device_mesh

        fsdp_size = self.config.model.fsdp_config.fsdp_size
        self.device_mesh = create_device_mesh(world_size=world_size, fsdp_size=fsdp_size)

        self.ulysses_device_mesh = None
        self.ulysses_sequence_parallel_size = self.config.get("ulysses_sequence_parallel_size", 1)
        dp = world_size // self.ulysses_sequence_parallel_size
        if self.ulysses_sequence_parallel_size > 1:
            self.ulysses_device_mesh = init_device_mesh(device_name, mesh_shape=(dp, self.ulysses_sequence_parallel_size), mesh_dim_names=["dp", "sp"])

        self.ulysses_sharding_manager = FSDPUlyssesShardingManager(self.ulysses_device_mesh)

        self.use_remove_padding = self.config.model.get("use_remove_padding", False)

        # normalize config
        if self.config.micro_batch_size is not None:
            self.config.micro_batch_size //= torch.distributed.get_world_size()
            self.config.micro_batch_size_per_gpu = self.config.micro_batch_size

    def _build_model(self, config):
        # the following line is necessary
        from torch.distributed.fsdp import CPUOffload
        from transformers import AutoConfig, AutoModelForTokenClassification

        use_shm = config.model.get("use_shm", False)
        # download the checkpoint from hdfs
        local_path = copy_to_local(config.model.path, use_shm=use_shm)

        if self.config.model.input_tokenizer is None:
            self._do_switch_chat_template = False
        else:
            self._do_switch_chat_template = True
            input_tokenizer_local_path = copy_to_local(config.model.input_tokenizer, use_shm=use_shm)
            self.input_tokenizer = hf_tokenizer(input_tokenizer_local_path, trust_remote_code=config.model.get("trust_remote_code", False))
            self.tokenizer = hf_tokenizer(local_path, trust_remote_code=config.model.get("trust_remote_code", False))

        trust_remote_code = config.model.get("trust_remote_code", False)
        model_config = AutoConfig.from_pretrained(local_path, trust_remote_code=trust_remote_code)
        model_config.num_labels = 1

        # note that we have to create model in fp32. Otherwise, the optimizer is in bf16, which is incorrect
        init_context = get_init_weight_context_manager(use_meta_tensor=not model_config.tie_word_embeddings, mesh=self.device_mesh)

        with init_context(), warnings.catch_warnings():
            warnings.simplefilter("ignore")
            model_config.classifier_dropout = 0.0
            reward_module = AutoModelForTokenClassification.from_pretrained(
                pretrained_model_name_or_path=local_path,
                config=model_config,
                torch_dtype=torch.bfloat16,
                attn_implementation="flash_attention_2",
                trust_remote_code=trust_remote_code,
            )

            apply_monkey_patch(
                model=reward_module,
                use_remove_padding=config.model.get("use_remove_padding", False),
                ulysses_sp_size=self.ulysses_sequence_parallel_size,
            )

            reward_module.to(torch.bfloat16)

        auto_wrap_policy = get_fsdp_wrap_policy(module=reward_module, config=self.config.model.fsdp_config)

        fsdp_mesh = self.device_mesh
        sharding_strategy = get_sharding_strategy(fsdp_mesh)

        if config.strategy == "fsdp":
            reward_module = FSDP(
                reward_module,
                param_init_fn=init_fn,
                use_orig_params=False,
                auto_wrap_policy=auto_wrap_policy,
                device_id=get_torch_device().current_device(),
                sharding_strategy=sharding_strategy,  # zero3
                sync_module_states=True,
                cpu_offload=CPUOffload(offload_params=True),
                forward_prefetch=False,
                device_mesh=self.device_mesh,
            )
        elif config.strategy == "fsdp2":
            assert CPUOffloadPolicy is not None, "PyTorch version >= 2.4 is required for using fully_shard API (FSDP2)"
            cpu_offload = CPUOffloadPolicy(pin_memory=True)
            fsdp_kwargs = {
                "mesh": fsdp_mesh,
                "offload_policy": cpu_offload,
                "reshard_after_forward": config.model.fsdp_config.reshard_after_forward,
            }
            full_state = reward_module.state_dict()
            apply_fsdp2(reward_module, fsdp_kwargs, config.model.fsdp_config)
            fsdp2_load_full_state_dict(reward_module, full_state, fsdp_mesh, cpu_offload)
        else:
            raise NotImplementedError(f"Unknown strategy: {config.strategy}")
        return reward_module

    @register(dispatch_mode=Dispatch.ONE_TO_ALL)
    def init_model(self):
        # This is used to import external_lib into the huggingface systems
        import_external_libs(self.config.model.get("external_lib", None))
        self.reward_module = self._build_model(config=self.config)

    def _forward_micro_batch(self, micro_batch):
        if is_cuda_available:
            from flash_attn.bert_padding import index_first_axis, pad_input, rearrange, unpad_input
        elif is_npu_available:
            from transformers.integrations.npu_flash_attention import index_first_axis, pad_input, rearrange, unpad_input

        from verl.utils.ulysses import gather_outpus_and_unpad, ulysses_pad_and_slice_inputs

        with torch.no_grad(), torch.autocast(device_type=device_name, dtype=torch.bfloat16):
            input_ids = micro_batch["input_ids"]
            batch_size, seqlen = input_ids.shape
            attention_mask = micro_batch["attention_mask"]
            position_ids = micro_batch["position_ids"]

            if self.use_remove_padding:
                input_ids_rmpad, indices, *_ = unpad_input(input_ids.unsqueeze(-1), attention_mask)  # input_ids_rmpad (total_nnz, ...)
                input_ids_rmpad = input_ids_rmpad.transpose(0, 1)  # (1, total_nnz)

                # unpad the position_ids to align the rotary
                position_ids_rmpad = index_first_axis(rearrange(position_ids.unsqueeze(-1), "b s ... -> (b s) ..."), indices).transpose(0, 1)

                # pad and slice the inputs if sp > 1
                if self.ulysses_sequence_parallel_size > 1:
                    input_ids_rmpad, position_ids_rmpad, pad_size = ulysses_pad_and_slice_inputs(input_ids_rmpad, position_ids_rmpad, sp_size=self.ulysses_sequence_parallel_size)

                # only pass input_ids and position_ids to enable flash_attn_varlen
                output = self.reward_module(input_ids=input_ids_rmpad, attention_mask=None, position_ids=position_ids_rmpad, use_cache=False)  # prevent model thinks we are generating
                reward_rmpad = output.logits
                reward_rmpad = reward_rmpad.squeeze(0)  # (total_nnz)

                # gather output if sp > 1
                if self.ulysses_sequence_parallel_size > 1:
                    reward_rmpad = gather_outpus_and_unpad(reward_rmpad, gather_dim=0, unpad_dim=0, padding_size=pad_size)

                # pad it back
                rm_score = pad_input(reward_rmpad, indices=indices, batch=batch_size, seqlen=seqlen).squeeze(-1)
            else:
                output = self.reward_module(input_ids=input_ids, attention_mask=attention_mask, position_ids=position_ids, use_cache=False)
                rm_score = output.logits  # (batch_size, seq_len, 1)
                rm_score = rm_score.squeeze(-1)

            # extract the result of the last valid token
            eos_mask_idx = torch.argmax(position_ids * attention_mask, dim=-1)  # (bsz,)
            rm_score = rm_score[torch.arange(batch_size), eos_mask_idx]
            return rm_score

    def _expand_to_token_level(self, data: DataProto, scores: torch.Tensor):
        batch_size = data.batch.batch_size[0]
        # expand as token_level_reward
        attention_mask = data.batch["attention_mask"]
        position_ids = data.batch["position_ids"]
        response_length = data.batch["responses"].shape[-1]
        eos_mask_idx = torch.argmax(position_ids * attention_mask, dim=-1)  # (bsz,)
        token_level_scores = torch.zeros_like(attention_mask, dtype=scores.dtype)  # (bsz, seqlen)
        token_level_scores[torch.arange(batch_size), eos_mask_idx] = scores

        # select the response part
        token_level_scores = token_level_scores[:, -response_length:]

        return token_level_scores

    def _switch_chat_template(self, data: DataProto):
        src_max_length = data.batch["attention_mask"].shape[-1]

        src_tokenizer = self.input_tokenizer
        target_tokenizer = self.tokenizer

        rm_input_ids = []
        rm_attention_mask = []

        for i in range(data.batch.batch_size[0]):
            # extract raw prompt
            if isinstance(data.non_tensor_batch["raw_prompt"][i], list):
                chat: list = data.non_tensor_batch["raw_prompt"][i]
            else:
                chat: list = data.non_tensor_batch["raw_prompt"][i].tolist()

            # extract response
            response_ids = data.batch["responses"][i]
            response_length = response_ids.shape[-1]
            valid_response_length = data.batch["attention_mask"][i][-response_length:].sum()
            valid_response_ids = response_ids[:valid_response_length]

            # decode
            response = src_tokenizer.decode(valid_response_ids)
            # remove bos and eos
            response = response.replace(src_tokenizer.eos_token, "")

            chat.append({"role": "assistant", "content": response})

            prompt_with_chat_template = target_tokenizer.apply_chat_template(chat, add_generation_prompt=False, tokenize=False)
            if self.rank == 0 and i == 0:
                # for debugging purpose
                print(f"Switch template. chat: {prompt_with_chat_template}")

            # the maximum length is actually determined by the reward model itself
            max_length = self.config.get("max_length", src_max_length)
            if max_length is None:
                max_length = src_max_length

            model_inputs = target_tokenizer(prompt_with_chat_template, return_tensors="pt", add_special_tokens=False)
            input_ids, attention_mask = verl_F.postprocess_data(
                input_ids=model_inputs["input_ids"],
                attention_mask=model_inputs["attention_mask"],
                max_length=max_length,
                pad_token_id=target_tokenizer.pad_token_id,
                left_pad=False,  # right padding
                truncation=self.config.get("truncation", "right"),
            )  # truncate from the right

            rm_input_ids.append(input_ids)
            rm_attention_mask.append(attention_mask)

        rm_input_ids = torch.cat(rm_input_ids, dim=0)
        rm_attention_mask = torch.cat(rm_attention_mask, dim=0)

        rm_position_ids = compute_position_id_with_mask(rm_attention_mask)

        rm_inputs = {"input_ids": rm_input_ids, "attention_mask": rm_attention_mask, "position_ids": rm_position_ids}

        return DataProto.from_dict(rm_inputs)

    @register(dispatch_mode=Dispatch.DP_COMPUTE_PROTO)
    def compute_rm_score(self, data: DataProto):
        import itertools

        from verl.utils.seqlen_balancing import get_reverse_idx, rearrange_micro_batches

        # Support all hardwares
        data = data.to(get_torch_device().current_device())
        if self._do_switch_chat_template:
            rm_data = self._switch_chat_template(data)
        else:
            rm_input_ids = data.batch["input_ids"]
            rm_attention_mask = data.batch["attention_mask"]
            rm_position_ids = data.batch["position_ids"]
            rm_inputs = {
                "input_ids": rm_input_ids,
                "attention_mask": rm_attention_mask,
                "position_ids": rm_position_ids,
            }
            rm_data = DataProto.from_dict(rm_inputs)

        # Support all hardwares
        rm_data.batch = rm_data.batch.to(get_torch_device().current_device())

        # perform forward computation
        with self.ulysses_sharding_manager:
            rm_data = self.ulysses_sharding_manager.preprocess_data(data=rm_data)
            data = self.ulysses_sharding_manager.preprocess_data(data=data)

            use_dynamic_bsz = self.config.use_dynamic_bsz
            if use_dynamic_bsz:
                max_token_len = self.config.forward_max_token_len_per_gpu * self.ulysses_sequence_parallel_size
                micro_batches, indices = rearrange_micro_batches(batch=rm_data.batch, max_token_len=max_token_len)
            else:
                micro_batches = rm_data.batch.split(self.config.micro_batch_size_per_gpu)
            output = []
            for micro_batch in micro_batches:
                rm_score = self._forward_micro_batch(micro_batch)
                output.append(rm_score)
            scores = torch.cat(output, dim=0)  # (batch_size)

            if use_dynamic_bsz:
                indices = list(itertools.chain.from_iterable(indices))
                assert len(indices) == scores.size(0), f"{len(indices)} vs. {scores.size()}"
                revert_indices = torch.tensor(get_reverse_idx(indices), dtype=torch.long)
                scores = scores[revert_indices]

            token_level_scores = self._expand_to_token_level(data, scores)
            # Note that this is only the scores, may not be the final rewards used to train RL
            output = DataProto.from_dict(tensors={"rm_scores": token_level_scores})
            output = self.ulysses_sharding_manager.postprocess_data(data=output)

        # https://pytorch.org/docs/stable/notes/fsdp.html#fsdp-notes
        # unshard the root FSDP module
        if self.world_size > 1 and fsdp_version(self.reward_module) == 1:
            self.reward_module._handle.reshard(True)

        output = output.to("cpu")
        return output


# ================================= Async related workers =================================
class AsyncActorRolloutRefWorker(ActorRolloutRefWorker):
    def _build_rollout(self, trust_remote_code=False):
        rollout, rollout_sharding_manager = super()._build_rollout(trust_remote_code)

        # NOTE: rollout is not actually initialized here, it's deferred
        # to be initialized by AsyncvLLMServer.

        self.vllm_tp_size = self.config.rollout.tensor_model_parallel_size
        self.vllm_dp_rank = int(os.environ["RANK"]) // self.vllm_tp_size
        self.vllm_tp_rank = int(os.environ["RANK"]) % self.vllm_tp_size

        # used for sleep/wake_up
        rollout.sharding_manager = rollout_sharding_manager

        return rollout, rollout_sharding_manager

    @register(dispatch_mode=Dispatch.DP_COMPUTE_PROTO)
    def generate_sequences(self, prompts: DataProto):
        raise NotImplementedError("AsyncActorRolloutRefWorker does not support generate_sequences")

    @register(dispatch_mode=Dispatch.DIRECT_ROLLOUT_METHOD)
    def execute_method(self, method: Union[str, bytes], *args, **kwargs):
        """Called by ExternalRayDistributedExecutor collective_rpc."""
        if self.vllm_tp_rank == 0 and method != "execute_model":
            print(f"[DP={self.vllm_dp_rank},TP={self.vllm_tp_rank}] execute_method: {method if isinstance(method, str) else 'Callable'}")
        return self.rollout.execute_method(method, *args, **kwargs)

    @register(dispatch_mode=Dispatch.DIRECT_ROLLOUT_METHOD, blocking=False)
    async def chat_completion(self, json_request):
        ret = await self.rollout.chat_completion(json_request)
        return ret

    @register(dispatch_mode=Dispatch.DIRECT_ROLLOUT_METHOD)
    async def wake_up(self):
        await self.rollout.wake_up()
        # return something to block the caller
        return True

    @register(dispatch_mode=Dispatch.DIRECT_ROLLOUT_METHOD)
    async def sleep(self):
        await self.rollout.sleep()
        # return something to block the caller
        return True


class RewardRolloutWorker(Worker):
    """
    This worker can be instantiated as a standalone actor or a standalone rollout or a standalone reference policy
    or a hybrid engine based on the config.rollout
    """

    def __init__(self, config: DictConfig, role: str):
        super().__init__()
        self.config = config
        import torch.distributed

        if not torch.distributed.is_initialized():
            rank = int(os.environ.get("RANK", 0))
            world_size = int(os.environ.get("WORLD_SIZE", 1))
            torch.distributed.init_process_group(backend="cpu:gloo,cuda:nccl" if is_cuda_available else "cpu:gloo,npu:hccl", rank=rank, world_size=world_size)

        self.role = role
        assert self.role == 'reward_rollout'

    def _build_rollout(self, trust_remote_code=False):
        from torch.distributed.device_mesh import init_device_mesh

        # TODO(sgm): support FSDP hybrid shard for larger model
        infer_tp = self.config.rollout.tensor_model_parallel_size
        dp = self.world_size // infer_tp
        assert self.world_size % infer_tp == 0, f"rollout world_size: {self.world_size} is not divisible by infer_tp: {infer_tp}"
        rollout_device_mesh = init_device_mesh(device_name, mesh_shape=(dp, infer_tp), mesh_dim_names=["dp", "infer_tp"])
        rollout_name = self.config.rollout.name

        from verl.utils.model import get_generation_config
        from verl.workers.sharding_manager.fsdp_vllm import FSDPVLLMRewardShardingManager
        from verl.workers.rollout.vllm_rollout import vLLMRewardRollout, vLLMAsyncRollout

        log_gpu_memory_usage(f"Before building {rollout_name} rollout", logger=logger)
        local_path = copy_to_local(self.config.rollout.model_name, use_shm=self.config.get("use_shm", False))
        self.tokenizer = hf_tokenizer(local_path, trust_remote_code=False)
        self.generation_config = get_generation_config(local_path, trust_remote_code=False)

        vllm_rollout_cls = vLLMRewardRollout if self.config.rollout.mode == "sync" else vLLMAsyncRollout
        rollout = vllm_rollout_cls(
            model_path=local_path, 
            config=self.config.rollout, 
            tokenizer=self.tokenizer, 
            device_mesh=rollout_device_mesh, 
            trust_remote_code=trust_remote_code)

        log_gpu_memory_usage(f"After building {rollout_name} rollout", logger=logger)
        rollout_sharding_manager = FSDPVLLMRewardShardingManager(
            inference_engine=rollout.inference_engine,
            device_mesh=rollout_device_mesh
        )
        log_gpu_memory_usage("After building sharding manager", logger=logger)

        return rollout, rollout_sharding_manager

    @register(dispatch_mode=Dispatch.ONE_TO_ALL)
    def init_model(self):
        if self.config.rollout.mode == "async":
            self.rollout, self.rollout_sharding_manager = self._build_rollout_async(
                trust_remote_code=self.config.get("trust_remote_code", False)
            )
        else:
            self.rollout, self.rollout_sharding_manager = self._build_rollout(
                trust_remote_code=self.config.get("trust_remote_code", False)
            )

    @register(dispatch_mode=Dispatch.DP_COMPUTE_PROTO)
    def generate_sequences(self, prompts: DataProto):
        # Support all hardwares
        prompts = prompts.to(get_torch_device().current_device())

        meta_info = {
            "eos_token_id": self.generation_config.eos_token_id if self.generation_config is not None else self.tokenizer.eos_token_id,
            "pad_token_id": self.generation_config.pad_token_id if self.generation_config is not None else self.tokenizer.pad_token_id,
        }
        prompts.meta_info.update(meta_info)
        timing_generate = {}
        with self.rollout_sharding_manager:
            log_gpu_memory_usage("After entering rollout sharding manager", logger=logger)

            prompts = self.rollout_sharding_manager.preprocess_data(prompts)
            with _timer("generate_sequences", timing_generate):
                output = self.rollout.generate_sequences(prompts=prompts)

            log_gpu_memory_usage("After rollout generation", logger=logger)

            output = self.rollout_sharding_manager.postprocess_data(output)

        timing_generate.update(self.rollout_sharding_manager.timing)
        # We calculate the average timing across all ranks
        # to make sure meta_info["timing"] is the same
        timing_generate = reduce_timing(timing_generate)
        output.meta_info["timing"] = timing_generate
        output = output.to("cpu")

        # clear kv cache
        get_torch_device().empty_cache()
        return output

    def _build_rollout_async(self, trust_remote_code=False):
        rollout, rollout_sharding_manager = self._build_rollout(trust_remote_code)

        # NOTE: rollout is not actually initialized here, it's deferred
        # to be initialized by AsyncvLLMServer.

        self.vllm_tp_size = self.config.rollout.tensor_model_parallel_size
        self.vllm_dp_rank = int(os.environ["RANK"]) // self.vllm_tp_size
        self.vllm_tp_rank = int(os.environ["RANK"]) % self.vllm_tp_size

        # used for sleep/wake_up
        rollout.sharding_manager = rollout_sharding_manager

        return rollout, rollout_sharding_manager

    @register(dispatch_mode=Dispatch.DIRECT_ROLLOUT_METHOD)
    def execute_method(self, method: Union[str, bytes], *args, **kwargs):
        """Called by ExternalRayDistributedExecutor collective_rpc."""
        if self.vllm_tp_rank == 0 and method != "execute_model":
            print(f"[DP={self.vllm_dp_rank},TP={self.vllm_tp_rank}] execute_method: {method if isinstance(method, str) else 'Callable'}")
        return self.rollout.execute_method(method, *args, **kwargs)

    @register(dispatch_mode=Dispatch.DIRECT_ROLLOUT_METHOD, blocking=False)
    async def chat_completion(self, json_request):
        ret = await self.rollout.chat_completion(json_request)
        return ret

    @register(dispatch_mode=Dispatch.DIRECT_ROLLOUT_METHOD)
    async def wake_up(self):
        await self.rollout.wake_up()
        # return something to block the caller
        return True

    @register(dispatch_mode=Dispatch.DIRECT_ROLLOUT_METHOD)
    async def sleep(self):
        await self.rollout.sleep()
        # return something to block the caller
        return True<|MERGE_RESOLUTION|>--- conflicted
+++ resolved
@@ -135,19 +135,9 @@
 
         # 初始化集中式工具管理器Actor句柄
         self.centralized_tool_actor = None
-<<<<<<< HEAD
-        
         tool_manager_name = self.config.env.get('tool_manager', '')
         if not tool_manager_name:
             tool_manager_name = "adaptive"
-
-        if hasattr(self.config, 'env') and tool_manager_name.startswith('centralized_'):
-            self._init_centralized_tool_actor()
-=======
-        tool_manager_name = self.config.env.get('tool_manager', '')
-        if not tool_manager_name:
-            tool_manager_name = "adaptive"
->>>>>>> 1937e2df
 
         if hasattr(self.config, 'env') and tool_manager_name.startswith('centralized_'):
             self._init_centralized_tool_actor()
