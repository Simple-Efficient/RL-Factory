# Copyright 2024 Bytedance Ltd. and/or its affiliates
#
# Licensed under the Apache License, Version 2.0 (the "License");
# you may not use this file except in compliance with the License.
# You may obtain a copy of the License at
#
#     http://www.apache.org/licenses/LICENSE-2.0
#
# Unless required by applicable law or agreed to in writing, software
# distributed under the License is distributed on an "AS IS" BASIS,
# WITHOUT WARRANTIES OR CONDITIONS OF ANY KIND, either express or implied.
# See the License for the specific language governing permissions and
# limitations under the License.
"""
Note that we don't combine the main with ray_trainer as ray_trainer is used by other main.
"""

import os
import json

import hydra
import ray
from envs import TOOL_ENV_REGISTRY

from verl.trainer.ppo.ray_trainer import RayPPOTrainer
from verl.trainer.ppo.reward import load_reward_manager


def get_custom_reward_fn(config):
    import importlib.util
    import sys

    reward_fn_config = config.get("custom_reward_function") or {}
    file_path = reward_fn_config.get("path")
    if not file_path:
        return None

    if not os.path.exists(file_path):
        raise FileNotFoundError(f"Reward function file '{file_path}' not found.")

    spec = importlib.util.spec_from_file_location("custom_module", file_path)
    module = importlib.util.module_from_spec(spec)
    try:
        sys.modules["custom_module"] = module
        spec.loader.exec_module(module)
    except Exception as e:
        raise RuntimeError(f"Error loading module from '{file_path}': {e}") from e

    function_name = reward_fn_config.get("name")
    if not hasattr(module, function_name):
        raise AttributeError(f"Reward function '{function_name}' not found in '{file_path}'.")

    print(f"using customized reward function '{function_name}' from '{file_path}'")
    raw_fn = getattr(module, function_name)

    reward_kwargs = dict(reward_fn_config.get("reward_kwargs", {}))

    def wrapped_fn(*args, **kwargs):
        return raw_fn(*args, **kwargs, **reward_kwargs)

    return wrapped_fn


@hydra.main(config_path="config", config_name="ppo_trainer", version_base=None)
def main(config):
    run_ppo(config)


def run_ppo(config) -> None:
    if not ray.is_initialized():
        # this is for local ray cluster
        ray.init(
            runtime_env={"env_vars": {"TOKENIZERS_PARALLELISM": "true", "NCCL_DEBUG": "WARN", "VLLM_LOGGING_LEVEL": "WARN"}},
            num_cpus=config.ray_init.num_cpus,
        )

    runner = TaskRunner.remote()
    ray.get(runner.run.remote(config))


@ray.remote(num_cpus=1)  # please make sure main_task is not scheduled on head
class TaskRunner:
    def run(self, config):
        # print initial config
        from pprint import pprint

        from omegaconf import OmegaConf

        from verl.utils.fs import copy_to_local

        pprint(OmegaConf.to_container(config, resolve=True))  # resolve=True will eval symbol values
        OmegaConf.resolve(config)

        # download the checkpoint from hdfs
        local_path = copy_to_local(config.actor_rollout_ref.model.path)

        # instantiate tokenizer
        from verl.utils import hf_processor, hf_tokenizer

        trust_remote_code = config.data.get("trust_remote_code", False)
        tokenizer = hf_tokenizer(local_path, trust_remote_code=trust_remote_code)
        processor = hf_processor(local_path, use_fast=True)  # used for multimodal LLM, could be none
        
<<<<<<< HEAD
        config_path = os.path.join(local_path, "config.json")
        with open(config_path, "r", encoding="utf-8") as f:
            model_config = json.load(f)
        config.actor_rollout_ref.env.model_type = model_config.get("model_type", "unknown")
        
        env_object = TOOL_ENV_REGISTRY[config.actor_rollout_ref.env.name](config=config.actor_rollout_ref.env)
=======
        # 检查是否使用集中式工具管理
        centralized_tool_actor = None
        tool_manager_name = config.actor_rollout_ref.env.get('tool_manager', 'qwen3')
        import ray
        if tool_manager_name.startswith('centralized_'):
            from envs.tool_manager.centralized.centralized_qwen3_manager import CentralizedToolActor
            
            # 在主进程中创建集中式工具Actor
            try:
                centralized_tool_actor = ray.get_actor("centralized_tool_actor")
                print("- main ppo: 发现已存在的集中式工具Actor")
            except ValueError:
                print("- main ppo: 在trainer中创建集中式工具Actor")
                centralized_tool_actor = CentralizedToolActor.options(
                    name="centralized_tool_actor",
                    max_concurrency=config.actor_rollout_ref.env.get('max_concurrency', 10)
                ).remote(config.actor_rollout_ref.env)
        
        env_object = TOOL_ENV_REGISTRY[config.actor_rollout_ref.env.name](
            config=config.actor_rollout_ref.env,
            centralized_actor=centralized_tool_actor
        )
>>>>>>> 6cc0d9c6

        # define worker classes
        if config.actor_rollout_ref.actor.strategy in ["fsdp", "fsdp2"]:
            assert config.critic.strategy in ["fsdp", "fsdp2"]
            from verl.single_controller.ray import RayWorkerGroup
            from verl.workers.fsdp_workers import ActorRolloutRefWorker, AsyncActorRolloutRefWorker, CriticWorker, RewardRolloutWorker

            actor_rollout_cls = AsyncActorRolloutRefWorker if config.actor_rollout_ref.rollout.mode == "async" else ActorRolloutRefWorker
            ray_worker_group_cls = RayWorkerGroup

        elif config.actor_rollout_ref.actor.strategy == "megatron":
            assert config.actor_rollout_ref.actor.strategy == config.critic.strategy
            from verl.single_controller.ray.megatron import NVMegatronRayWorkerGroup
            from verl.workers.megatron_workers import ActorRolloutRefWorker, CriticWorker

            actor_rollout_cls = ActorRolloutRefWorker
            ray_worker_group_cls = NVMegatronRayWorkerGroup

        else:
            raise NotImplementedError

        from verl.trainer.ppo.ray_trainer import ResourcePoolManager, Role

        use_reward_rollout = config.reward_rollout.if_use_reward_rollout
        if use_reward_rollout:
            role_worker_mapping = {
                Role.ActorRollout: ray.remote(ActorRolloutRefWorker),
                Role.Critic: ray.remote(CriticWorker),
                Role.RewardRolloutRef: ray.remote(RewardRolloutWorker)
            }
            global_pool_id = 'global_pool'
            reward_rollout_pool_id = 'reward_rollout_pool'
            resource_pool_spec = {
                global_pool_id: [config.trainer.n_gpus_per_node] * config.trainer.nnodes,
                reward_rollout_pool_id: [config.trainer.n_gpus_per_node] * config.trainer.nnodes,
            }
            mapping = {
                Role.ActorRollout: global_pool_id,
                Role.Critic: global_pool_id,
                Role.RewardRolloutRef: reward_rollout_pool_id
            }
        else:
            role_worker_mapping = {
                Role.ActorRollout: ray.remote(ActorRolloutRefWorker),
                Role.Critic: ray.remote(CriticWorker)
            }
            global_pool_id = 'global_pool'
            resource_pool_spec = {
                global_pool_id: [config.trainer.n_gpus_per_node] * config.trainer.nnodes,
            }
            mapping = {
                Role.ActorRollout: global_pool_id,
                Role.Critic: global_pool_id
            }

        # we should adopt a multi-source reward function here
        # - for rule-based rm, we directly call a reward score
        # - for model-based rm, we call a model
        # - for code related prompt, we send to a sandbox if there are test cases
        # - finally, we combine all the rewards together
        # - The reward type depends on the tag of the data
        if config.reward_model.enable:
            if config.reward_model.strategy in ["fsdp", "fsdp2"]:
                from verl.workers.fsdp_workers import RewardModelWorker
            elif config.reward_model.strategy == "megatron":
                from verl.workers.megatron_workers import RewardModelWorker
            else:
                raise NotImplementedError
            role_worker_mapping[Role.RewardModel] = ray.remote(RewardModelWorker)
            mapping[Role.RewardModel] = global_pool_id

        # use reference model
        if config.algorithm.use_kl_in_reward or config.actor_rollout_ref.actor.use_kl_loss:
            role_worker_mapping[Role.RefPolicy] = ray.remote(ActorRolloutRefWorker)
            mapping[Role.RefPolicy] = global_pool_id

        reward_fn = load_reward_manager(config, tokenizer, num_examine=0, **config.reward_model.get("reward_kwargs", {}))
        try:
            reward_fn.set_env_object(env_object)
        except Exception as e:
            print(f"Error setting env object for reward_fn: {e}")
        #stop token
        reward_fn.stop_token=config.actor_rollout_ref.rollout.stop[0]

        val_reward_fn = load_reward_manager(config, tokenizer, num_examine=1)
        try:
            val_reward_fn.set_env_object(env_object)
            val_reward_fn.if_val = True
        except Exception as e:
            print(f"Error setting env object for val_reward_fn: {e}")

        val_reward_fn.stop_token=config.actor_rollout_ref.rollout.stop[0]

        
        resource_pool_manager = ResourcePoolManager(resource_pool_spec=resource_pool_spec, mapping=mapping)

        from verl.utils.dataset.rl_dataset import collate_fn

        train_dataset = create_rl_dataset(config.data.train_files, config.data, tokenizer, processor, env_object=env_object)
        val_dataset = create_rl_dataset(config.data.val_files, config.data, tokenizer, processor, env_object=env_object)
        train_sampler = create_rl_sampler(config.data, train_dataset)
        trainer = RayPPOTrainer(
            config=config,
            tokenizer=tokenizer,
            processor=processor,
            role_worker_mapping=role_worker_mapping,
            resource_pool_manager=resource_pool_manager,
            ray_worker_group_cls=ray_worker_group_cls,
            reward_fn=reward_fn,
            val_reward_fn=val_reward_fn,
            train_dataset=train_dataset,
            val_dataset=val_dataset,
            collate_fn=collate_fn,
            train_sampler=train_sampler,
        )
        trainer.init_workers()
        trainer.fit()


def create_rl_dataset(data_paths, data_config, tokenizer, processor, env_object=None):
    """Create a dataset.

    Arguments:
        data_config: The data config.
        tokenizer (Tokenizer): The tokenizer.
        processor (Processor): The processor.

    Returns:
        dataset (Dataset): The dataset.
    """
    from torch.utils.data import Dataset

    from verl.utils.dataset.rl_dataset import RLHFDataset

    if "custom_cls" in data_config and data_config.custom_cls.get("path", None) is not None:
        from verl.utils.import_utils import load_extern_type

        dataset_cls = load_extern_type(data_config.custom_cls.path, data_config.custom_cls.name)
        if not issubclass(dataset_cls, Dataset):
            raise TypeError(f"The custom dataset class '{data_config.custom_cls.name}' from '{data_config.custom_cls.path}' must inherit from torch.utils.data.Dataset")
    else:
        dataset_cls = RLHFDataset
    print(f"Using dataset class: {dataset_cls.__name__}")

    dataset = dataset_cls(
        data_files=data_paths,
        tokenizer=tokenizer,
        env_object=env_object, 
        processor=processor,
        config=data_config,
    )

    return dataset


def create_rl_sampler(data_config, dataset):
    """Create a sampler for the dataset.

    Arguments:
        data_config: The data config.
        dataset (Dataset): The dataset.

    Returns:
        sampler (Sampler): The sampler.
    """
    import torch
    from torch.utils.data import RandomSampler, SequentialSampler

    # use sampler for better ckpt resume
    if data_config.shuffle:
        train_dataloader_generator = torch.Generator()
        train_dataloader_generator.manual_seed(data_config.get("seed", 1))
        sampler = RandomSampler(data_source=dataset, generator=train_dataloader_generator)
    else:
        sampler = SequentialSampler(data_source=dataset)

    return sampler


if __name__ == "__main__":
    main()<|MERGE_RESOLUTION|>--- conflicted
+++ resolved
@@ -101,14 +101,6 @@
         tokenizer = hf_tokenizer(local_path, trust_remote_code=trust_remote_code)
         processor = hf_processor(local_path, use_fast=True)  # used for multimodal LLM, could be none
         
-<<<<<<< HEAD
-        config_path = os.path.join(local_path, "config.json")
-        with open(config_path, "r", encoding="utf-8") as f:
-            model_config = json.load(f)
-        config.actor_rollout_ref.env.model_type = model_config.get("model_type", "unknown")
-        
-        env_object = TOOL_ENV_REGISTRY[config.actor_rollout_ref.env.name](config=config.actor_rollout_ref.env)
-=======
         # 检查是否使用集中式工具管理
         centralized_tool_actor = None
         tool_manager_name = config.actor_rollout_ref.env.get('tool_manager', 'qwen3')
@@ -126,12 +118,15 @@
                     name="centralized_tool_actor",
                     max_concurrency=config.actor_rollout_ref.env.get('max_concurrency', 10)
                 ).remote(config.actor_rollout_ref.env)
+        config_path = os.path.join(local_path, "config.json")
+        with open(config_path, "r", encoding="utf-8") as f:
+            model_config = json.load(f)
+        config.actor_rollout_ref.env.model_type = model_config.get("model_type", "unknown")
         
         env_object = TOOL_ENV_REGISTRY[config.actor_rollout_ref.env.name](
             config=config.actor_rollout_ref.env,
             centralized_actor=centralized_tool_actor
         )
->>>>>>> 6cc0d9c6
 
         # define worker classes
         if config.actor_rollout_ref.actor.strategy in ["fsdp", "fsdp2"]:
