from .base import Env as BaseEnv
from .mmbase import MMEnv
from .search import SearchEnv
from .vision import VisionEnv
from .reward_rollout_example import RewardRolloutEnv

<<<<<<< HEAD
__all__ = ['BaseEnv', 'SearchEnv', 'RewardRolloutEnv', 'VisionEnv', 'MMEnv']
=======
__all__ = ['BaseEnv', 'SearchEnv', 'RewardRolloutEnv', 'VisionEnv']
>>>>>>> db6246b5

TOOL_ENV_REGISTRY = {
    'base': BaseEnv,
    'mmbase': MMEnv,
    'search': SearchEnv,
    'reward_rollout': RewardRolloutEnv,
    'vision': VisionEnv
}<|MERGE_RESOLUTION|>--- conflicted
+++ resolved
@@ -4,11 +4,8 @@
 from .vision import VisionEnv
 from .reward_rollout_example import RewardRolloutEnv
 
-<<<<<<< HEAD
+
 __all__ = ['BaseEnv', 'SearchEnv', 'RewardRolloutEnv', 'VisionEnv', 'MMEnv']
-=======
-__all__ = ['BaseEnv', 'SearchEnv', 'RewardRolloutEnv', 'VisionEnv']
->>>>>>> db6246b5
 
 TOOL_ENV_REGISTRY = {
     'base': BaseEnv,
