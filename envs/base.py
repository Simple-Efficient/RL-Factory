import re
import torch
import string
import random
from abc import ABC
from verl import DataProto
from envs.tool_manager import TOOL_MANAGER_REGISTRY
from verl.utils.model import compute_position_id_with_mask
from verl.utils.torch_functional import tokenize_and_postprocess_data


class Env(ABC):
    def __init__(self, config, centralized_actor=None):
        tool_manager_name = config.get('tool_manager', 'qwen3')
        
<<<<<<< HEAD
        if not tool_manager_name:
            model_type = config.get('model_type', 'llama3')
            if 'qwen3' in model_type:
                tool_manager_name = 'qwen3'
            elif 'qwen2' in model_type:
                tool_manager_name = 'qwen2_5'
            elif'llama' in model_type:
                tool_manager_name = 'llama3'
        
        self.tool_manager = TOOL_MANAGER_REGISTRY[tool_manager_name](verl_config=config)
=======
        # 检查是否使用集中式工具管理器
        if tool_manager_name.startswith('centralized_'):
            if centralized_actor is None:
                raise ValueError(f"使用集中式工具管理器 '{tool_manager_name}' 需要提供 centralized_actor 参数")
            self.tool_manager = TOOL_MANAGER_REGISTRY[tool_manager_name](
                verl_config=config, 
                centralized_actor_handle=centralized_actor
            )
        else:
            # 分布式模式，保持原有逻辑
            self.tool_manager = TOOL_MANAGER_REGISTRY[tool_manager_name](verl_config=config)
            
>>>>>>> e0861ce8
        self.max_prompt_length = config.get('max_prompt_length', 2048)
        self.use_verify_tool = False
        self.use_process_reward = config.get('use_process_reward', False)
        
    def verify_tool(self, data_source, solution_str, ground_truth, extra_info):
        # If you need a tool to evaluate the generated response, you need to modify the following code
        # the data would be stored in data[i].non_tensor_batch['reward_model']['ground_truth']['verified_results']
        # print('verify tool start')
        raise NotImplementedError

    def _process_data(self, data_item, tokenizer):
        # process the data_item to the token and decode them
        prompt_ids = data_item.batch['prompts']

        prompt_length = prompt_ids.shape[-1]

        valid_prompt_length = data_item.batch['attention_mask'][:prompt_length].sum()
        valid_prompt_ids = prompt_ids[-valid_prompt_length:]

        response_ids = data_item.batch['responses']
        valid_response_length = data_item.batch['attention_mask'][prompt_length:].sum()
        valid_response_ids = response_ids[:valid_response_length]

        # decode
        prompt_str = tokenizer.decode(valid_prompt_ids, skip_special_tokens=True)
        response_str = tokenizer.decode(valid_response_ids, skip_special_tokens=True)
        ground_truth = data_item.non_tensor_batch['reward_model']['ground_truth']
        data_source = data_item.non_tensor_batch['data_source']
        extra_info = data_item.non_tensor_batch.get('extra_info', None)
        
        return {
            'prompt_str': prompt_str,
            'response_str': response_str,
            'ground_truth': ground_truth,
            'data_source': data_source,
            'extra_info': extra_info
        }
    
    def get_step_reward(self, responses, format_score=0.1):
        
        step_reward = [1] * len(responses)
    
        return step_reward

    def step(self, responses, tokenizer):
        cur_actions, tool_results = self.tool_manager.execute_actions(responses=responses)
        next_obs, dones, valid_action, is_tool = [], [], [], []

        for action, tool_result in zip(cur_actions, tool_results):
            if action == 'answer':
                temp_next_obs, temp_done, temp_valid_action, temp_is_tool = '', True, 1, 0
            elif action == 'error':
                temp_next_obs = self.tool_manager.get_prompt(
                    input_data=tool_result, 
                    tokenizer=tokenizer,
                    mode='tool_call', 
                    add_generation_prompt=True
                )
                temp_done, temp_valid_action, temp_is_tool = False, 0, 0
            elif action == 'actions':
                temp_next_obs = self.tool_manager.get_prompt(
                    input_data=tool_result, 
                    tokenizer=tokenizer,
                    mode='tool_call',
                    add_generation_prompt=True
                )
                temp_done, temp_valid_action, temp_is_tool = False, 1, 1
            else:
                raise ValueError('Unexpected action: {}'.format(action))
            
            next_obs.append(temp_next_obs)
            dones.append(temp_done)
            valid_action.append(temp_valid_action)
            is_tool.append(temp_is_tool)

        
        return next_obs, dones, valid_action, is_tool
    

    def compute_score(self, reward_rollout_wg, reward_tokenizer, tokenizer, data: DataProto, if_val=False, use_process_reward=False):
        if reward_rollout_wg is not None:
            scores = self._compute_score_with_reward_rollout_wg(reward_rollout_wg, reward_tokenizer, data)
        else:
            score = self._compute_score_with_rules(data, tokenizer, if_val=if_val)
            if use_process_reward and not if_val:
                scores = []
                for i in range(len(data)):
                    data_item = data[i]
                    tool_use_score = data_item.batch['tool_use_scores']
                    validate_score = tool_use_score[ ~ torch.isnan(tool_use_score)].tolist()
                    scores.append(validate_score + score[i])
            else:
                scores = score
        
        return scores
    
    def _compute_score_with_rules(self, data, tokenizer, if_val=False):
        for i in range(len(data)):
            data_item = data[i]  # DataProtoItem

            # process the data_item to the token and decode them
            processed_data = self._process_data(data_item=data_item, tokenizer=tokenizer)
            ground_truth, response_str = processed_data['ground_truth'], processed_data['response_str']

            # reserved for compatibility
            prompt_str, data_source, extra_info = processed_data['prompt_str'], processed_data['data_source'], processed_data['extra_info']

        scores = [[0.0]] * len(data)
        
        return scores

    def get_prompt_for_reward(self, reward_tokenizer, data: DataProto):
        reward_prompt_strs = []
        
        for i in range(len(data)):
            data_item = data[i]
            step_mask = data.batch['step_mask'][i]
            
            # 获取有效的prompt和response
            prompt_ids = data_item.batch['prompts']
            prompt_length = prompt_ids.shape[-1]
            
            response_ids = data_item.batch['responses']
            valid_response_length = data_item.batch['attention_mask'][prompt_length:].sum()
            valid_response_ids = response_ids[:valid_response_length]
            
            # 获取非tensor数据
            non_tensor_data = {
                'data_source': data_item.non_tensor_batch['data_source'],
                'ground_truth': data_item.non_tensor_batch['reward_model']['ground_truth'],
                'extra_info': data_item.non_tensor_batch.get('extra_info', None)
            }
            
            # 找到所有step的位置
            mask_indices = torch.where(step_mask == 1)[0]
            assert len(mask_indices) > 0, "no step mask"
            
            # 处理所有responses
            reward_prompt_str_list = []
            start_idx = 0
            
            for end_idx in mask_indices:
                # 截取当前response
                current_response = valid_response_ids[start_idx:end_idx]
                current_response_str = reward_tokenizer.decode(current_response, skip_special_tokens=True)
                
                # 生成prompt
                reward_prompt_str = self._get_single_prompt_str(
                    data_source=non_tensor_data['data_source'],
                    solution_str=current_response_str,
                    ground_truth=non_tensor_data['ground_truth'],
                    extra_info=non_tensor_data['extra_info'],
                    reward_tokenizer=reward_tokenizer
                )
                reward_prompt_str_list.append(reward_prompt_str)
                
                start_idx = end_idx

            assert start_idx == len(valid_response_ids) - 1, "start_idx is not the last index"

            reward_prompt_strs.append(reward_prompt_str_list)
        
        return reward_prompt_strs
    
    def _get_single_prompt_str(self, data_source, solution_str, ground_truth, extra_info, reward_tokenizer):
        # If you need use the reasoning model to generate the reward, you need to modify the following code
        # result = reward_tokenizer.apply_chat_template([
        #     {'role': 'system', 'content': 'You are a assistant. '},
        #     {'role': 'user', 'content': '你是Qwen吗？你只需要回答是或者不是即可。'}
        # ], add_generation_prompt=True, tokenize=False)
        # return result
        raise NotImplementedError

    def _compute_score_with_reward_rollout_wg(self, reward_rollout_wg, reward_tokenizer, data: DataProto):
        # 基于actor rollout的回答和真实答案构造judge model的prompts
        reward_prompt_strs = self.get_prompt_for_reward(reward_tokenizer, data)
        
        # 展平reward_prompt_strs为一个batch
        flat_prompts = []
        original_shapes = []  # 记录每个样本的prompt数量
        for prompts in reward_prompt_strs:
            original_shapes.append(len(prompts))
            flat_prompts.extend(prompts)
        
        # 将flat_prompts转换为DataProto格式
        input_ids = []
        attention_mask = []
        for prompt in flat_prompts:
            # 使用 tokenize_and_postprocess_data 处理每个 prompt
            ids, mask = tokenize_and_postprocess_data(
                prompt=prompt,
                tokenizer=reward_tokenizer,
                max_length=self.max_prompt_length,
                pad_token_id=reward_tokenizer.pad_token_id,
                left_pad=True,
                truncation='error'
            )
            input_ids.append(ids)
            attention_mask.append(mask)

        # 创建DataProto
        tensors = {
            "input_ids": torch.cat(input_ids, dim=0),
            "attention_mask": torch.cat(attention_mask, dim=0)
        }
        
        # 计算position_ids
        tensors["position_ids"] = compute_position_id_with_mask(tensors["attention_mask"])

        data_proto = DataProto.from_dict(tensors=tensors)
        
        # 生成responses
        responses_data = reward_rollout_wg.generate_sequences(data_proto)
        
        # 计算每个response的分数
        flat_scores = []
        for i, temp_response_data in enumerate(responses_data):
            # 找到对应的data_item
            data_idx = 0
            prompt_count = 0
            while data_idx < len(original_shapes) and prompt_count + original_shapes[data_idx] <= i:
                prompt_count += original_shapes[data_idx]
                data_idx += 1
            
            data_item = data[data_idx]

            temp_prompt_ids = temp_response_data.batch['prompts']
            temp_prompt_length = temp_prompt_ids.shape[-1]
            temp_response_ids = temp_response_data.batch['responses']
            temp_valid_response_length = temp_response_data.batch['attention_mask'][temp_prompt_length:].sum()
            temp_valid_response_ids = temp_response_ids[:temp_valid_response_length]
            response_str = reward_tokenizer.decode(temp_valid_response_ids, skip_special_tokens=True)

            score = self._compute_single_score_with_reward_rollout_wg(
                data_item.non_tensor_batch['data_source'], 
                response_str, 
                data_item.non_tensor_batch['reward_model']['ground_truth'], 
                data_item.non_tensor_batch.get('extra_info', None)
            )
            flat_scores.append(score)
        
        assert data_idx == len(data) - 1, "data_idx is {}".format(data_idx)
        
        # 将scores重新组织为原来的形状
        scores = []
        start_idx = 0
        for shape in original_shapes:
            end_idx = start_idx + shape
            scores.append(flat_scores[start_idx:end_idx])
            start_idx = end_idx
        
        return scores
    
    def _compute_single_score_with_reward_rollout_wg(self, data_source, solution_str, ground_truth, extra_info):
        # print("solution_str: ", solution_str)
        # return 1.0
        raise NotImplementedError<|MERGE_RESOLUTION|>--- conflicted
+++ resolved
@@ -11,20 +11,8 @@
 
 class Env(ABC):
     def __init__(self, config, centralized_actor=None):
-        tool_manager_name = config.get('tool_manager', 'qwen3')
-        
-<<<<<<< HEAD
-        if not tool_manager_name:
-            model_type = config.get('model_type', 'llama3')
-            if 'qwen3' in model_type:
-                tool_manager_name = 'qwen3'
-            elif 'qwen2' in model_type:
-                tool_manager_name = 'qwen2_5'
-            elif'llama' in model_type:
-                tool_manager_name = 'llama3'
-        
-        self.tool_manager = TOOL_MANAGER_REGISTRY[tool_manager_name](verl_config=config)
-=======
+        tool_manager_name = config.get('tool_manage
+                                       r', 'qwen3')
         # 检查是否使用集中式工具管理器
         if tool_manager_name.startswith('centralized_'):
             if centralized_actor is None:
@@ -35,9 +23,15 @@
             )
         else:
             # 分布式模式，保持原有逻辑
+            if not tool_manager_name:
+            model_type = config.get('model_type', 'llama3')
+            if 'qwen3' in model_type:
+                tool_manager_name = 'qwen3'
+            elif 'qwen2' in model_type:
+                tool_manager_name = 'qwen2_5'
+            elif'llama' in model_type:
+                tool_manager_name = 'llama3'                     
             self.tool_manager = TOOL_MANAGER_REGISTRY[tool_manager_name](verl_config=config)
-            
->>>>>>> e0861ce8
         self.max_prompt_length = config.get('max_prompt_length', 2048)
         self.use_verify_tool = False
         self.use_process_reward = config.get('use_process_reward', False)
