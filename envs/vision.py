--- conflicted
+++ resolved
@@ -4,17 +4,11 @@
 import torch
 import sys
 
-<<<<<<< HEAD
 from typing import List
 from PIL import Image
 from .mmbase import MMEnv
 
 class VisionEnv(MMEnv):
-=======
-class VisionEnv(Env):
-    """Vision environment for processing and scoring responses with tool usage"""
-    
->>>>>>> e9af8d30
     def __init__(self, config, centralized_actor=None):
         """Initialize vision environment with configuration"""
         super().__init__(config, centralized_actor)
